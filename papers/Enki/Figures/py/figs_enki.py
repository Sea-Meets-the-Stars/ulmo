""" Figures for MAE paper """
import os, sys
import numpy as np
import scipy
from pkg_resources import resource_filename

import healpy as hp

import matplotlib as mpl
import matplotlib.gridspec as gridspec
from matplotlib import pyplot as plt


from cartopy.mpl.gridliner import LONGITUDE_FORMATTER, LATITUDE_FORMATTER
import cartopy.crs as ccrs
import cartopy

mpl.rcParams['font.family'] = 'stixgeneral'

import pandas
import seaborn as sns

import h5py

from ulmo import plotting
from ulmo.mae import enki_utils
from ulmo.mae import patch_analysis
from ulmo.mae import plotting as enki_plotting
from ulmo.mae.cutout_analysis import rms_images
from ulmo import io as ulmo_io
from ulmo.utils import image_utils
try:
    from ulmo.mae import models_mae
except (ModuleNotFoundError, ImportError):
    print("Not able to load the models")
else:    
    from ulmo.mae import reconstruct
from ulmo.mae import plotting as mae_plotting


from IPython import embed

# Local
sys.path.append(os.path.abspath("../Analysis/py"))
import enki_anly_rms
#sys.path.append(os.path.abspath("../Figures/py"))
#import fig_ssl_modis

# Globals

#preproc_path = os.path.join(os.getenv('OS_AI'), 'MAE', 'PreProc')
#recon_path = os.path.join(os.getenv('OS_AI'), 'MAE', 'Recon')
#orig_file = os.path.join(preproc_path, 'MAE_LLC_valid_nonoise_preproc.h5')

sst_path = os.getenv('OS_SST')
ogcm_path = os.getenv('OS_OGCM')
enki_path = os.path.join(os.getenv('OS_OGCM'), 'LLC', 'Enki')
valid_tbl_file = os.path.join(enki_path, 'Tables',
                              'MAE_LLC_valid_nonoise.parquet')
valid_img_file = os.path.join(enki_path, 'PreProc',
                              'MAE_LLC_valid_nonoise_preproc.h5')

smper = r'$m_\%$'
stper = r'$t_\%$'

def fig_reconstruct(outfile:str='fig_reconstruct.png', t:int=10, p:int=20,
                    patch_sz:int=4):

    # Load
    tbl = ulmo_io.load_main_table(valid_tbl_file)
    bias = enki_utils.load_bias((t,p))

    # Pick one
    LL = 0.
    imin = np.argmin(np.abs(tbl.LL - LL))
    cutout = tbl.iloc[imin]

    # Load the images
    recon_file = enki_utils.img_filename(t,p, local=True)
    mask_file = enki_utils.mask_filename(t,p, local=True)

    f_orig = h5py.File(valid_img_file, 'r')
    f_recon = h5py.File(recon_file, 'r')
    f_mask = h5py.File(mask_file, 'r')

    orig_img = f_orig['valid'][cutout.pp_idx, 0, :, :]
    recon_img = f_recon['valid'][cutout.pp_idx, 0, :, :]
    mask_img = f_mask['valid'][cutout.pp_idx, 0, :, :]

    # Figure time
    enki_plotting.plot_recon_four(orig_img, recon_img, mask_img, 
                             bias=bias, outfile=outfile,
                             res_vmnx=(-0.1,0.1))
    #enki_plotting.plot_recon_three(orig_img, recon_img, mask_img, 
    #                         bias=bias, outfile=outfile,
    #                         res_vmnx=(-0.1,0.1))

    # Stats
    res = recon_img - orig_img - bias
    # Ignore boundary
    mask_img[0:patch_sz, :] = 0
    mask_img[-patch_sz:, :] = 0
    mask_img[:, 0:patch_sz] = 0
    mask_img[:, -patch_sz:] = 0

    max_res = np.max(np.abs(res*mask_img))
    results = patch_analysis.patch_stats_img([orig_img, recon_img, mask_img],
                                             bias=bias)
    max_rmse = np.max(results['std_diff'])

    print(f'Residual max: {max_res:.3f}, RMSE max: {max_rmse:.3f}')


def fig_patches(outfile:str, patch_file:str):
    lsz = 16.

    fig = plt.figure(figsize=(12,7))
    plt.clf()
    gs = gridspec.GridSpec(1,2)

    # Spatial
    ax0 = plt.subplot(gs[0])
    fig_patch_ij_binned_stats('std_diff', 'median',
                              patch_file, ax=ax0)
    ax0.set_title('(a)', fontsize=lsz, color='k', loc='left')

    # RMSE
    ax1 = plt.subplot(gs[1])
    fig_patch_rmse(patch_file, ax=ax1)
    ax1.set_title('(b)', fontsize=lsz, color='k', loc='left')

    # Finish
    plt.tight_layout(pad=0.0, h_pad=0.0, w_pad=0.3)
    plt.savefig(outfile, dpi=300)
    plt.close()
    print('Wrote {:s}'.format(outfile))


def fig_cutouts(outfile:str):

    fig = plt.figure(figsize=(14,6.5))
    plt.clf()
    gs = gridspec.GridSpec(1,2)

    # Spatial
    ax0 = plt.subplot(gs[0])
    rmse = figs_rmse_vs_LL(ax=ax0)

    lsz = 16.
    ax0.set_title('(a)', fontsize=lsz, color='k')

    # RMSE
    ax1 = plt.subplot(gs[1])
    fig_rmse_models(ax=ax1, rmse=rmse)
    ax1.set_title('(b)', fontsize=lsz, color='k')

    # Finish
    plt.tight_layout(pad=0.05, h_pad=0.1, w_pad=0.3)
    plt.savefig(outfile, dpi=300)
    plt.close()
    print('Wrote {:s}'.format(outfile))

def fig_patch_ij_binned_stats(metric:str,
    stat:str, patch_file:str, nbins:int=16, ax=None):
    """ Binned stats for patches

    Args:
        metric (str): _description_
        stat (str): _description_
        patch_file (str): _description_
        nbins (int, optional): _description_. Defaults to 16.
    """

    # Parse
    t_per, p_per = enki_utils.parse_enki_file(patch_file)

    # Outfile
    outfile = f'fig_{metric}_{stat}_t{t_per}_p{p_per}_patch_ij_binned_stats.png'
    # Load
    patch_file = os.path.join(os.getenv("OS_OGCM"),
        'LLC', 'Enki', 'Recon', patch_file)
    f = np.load(patch_file)
    data = f['data']
    data = data.reshape((data.shape[0]*data.shape[1], 
                         data.shape[2]))

    items = f['items']
    tbl = pandas.DataFrame(data, columns=items)

    #metric = 'abs_median_diff'
    #metric = 'median_diff'
    #metric = 'std_diff'
    #stat = 'median'
    #stat = 'mean'
    #stat = 'std'

    values, lbl = enki_utils.parse_metric(
        tbl, metric)

    # Do it
    median, x_edge, y_edge, ibins = scipy.stats.binned_statistic_2d(
    tbl.i_patch, tbl.j_patch, values,
        statistic=stat, expand_binnumbers=True, 
        bins=[nbins,nbins])

    # Figure
    if ax is None:
        fig = plt.figure(figsize=(10,8))
        plt.clf()
        ax = plt.gca()

    cmap = 'Blues'
    cm = plt.get_cmap(cmap)
    mplt = ax.pcolormesh(x_edge, y_edge, 
                    median.transpose(),
                    cmap=cm, 
                    vmax=None) 
    # Color bar
    cbaxes = plt.colorbar(mplt, pad=0., fraction=0.030, orientation='horizontal') #location='left')
    cbaxes.set_label(f'{stat}({lbl})', fontsize=17.)
    cbaxes.ax.tick_params(labelsize=15)

    # Axes
    ax.set_xlabel(r'$i$')
    ax.xaxis.set_label_position('top')
    ax.set_ylabel(r'$j$')
    ax.tick_params(top=True, labeltop=True, bottom=False, labelbottom=False)
    ax.set_aspect('equal')

    # Finish
    if ax is None:
        plotting.set_fontsize(ax, 15)
        plt.savefig(outfile, dpi=300)
        plt.close()
        print('Wrote {:s}'.format(outfile))


def fig_patch_rmse(patch_file:str, nbins:int=16, ax=None):
    """ Binned stats for patches

    Args:
        patch_file (str): _description_
        nbins (int, optional): _description_. Defaults to 16.
    """
    lims = (-5,1)

    # Parse
    t_per, p_per = enki_utils.parse_enki_file(patch_file)

    # Outfile
    outfile = f'fig_patch_rmse_t{t_per}_p{p_per}.png'

    # Analysis
    x_edge, eval_stats, stat, x_lbl, lbl, popt = enki_anly_rms.anly_patches(
        patch_file)

    # Figure
    if ax is None:
        fig = plt.figure(figsize=(8, 8))
        plt.clf()
        ax = plt.gca()

    # Patches
    plt_x = (x_edge[:-1]+x_edge[1:])/2
    ax.plot(plt_x, eval_stats, 'o', color='b', label='Patches')

    # PMC Model
    #consts = (0.01, 8.)
    consts = popt
    xval = np.linspace(lims[0], lims[1], 1000)
    yval = np.log10((10**xval + consts[0])/consts[1])
    ax.plot(xval, yval, 'r:', 
            label=r'$\log_{10}( \, (\sigma_T + '+f'{consts[0]:0.3f})/{consts[1]:0.1f}'+r')$')

    # Axes
    ax.set_xlabel(x_lbl)
    ax.set_ylabel(f'{stat}({lbl})')

    ax.set_xlim(lims[0], lims[1])
    ax.set_ylim(lims[0], lims[1])

    # Labeling
    fsz = 17.
    ax.text(0.05, 0.9, stper+f'={t_per}, '+smper+f'={p_per}',
            transform=ax.transAxes,
              fontsize=fsz, ha='left', color='k')

    ax.legend(loc='lower right', fontsize=fsz-2)

    plotting.set_fontsize(ax, fsz)

    # 1-1
    ax.plot(lims, lims, 'k--')

    # Grid
    ax.grid()

    if ax is None:
        plt.savefig(outfile, dpi=300)
        plt.close()
        print('Wrote {:s}'.format(outfile))

    

def fig_viirs_example(outfile:str, t:int, idx:int=0): 
    """ Show an example of VIIRS reconstruction

    Args:
        outfile (str): _description_
        t (int): _description_
        idx (int, optional): _description_. Defaults to 0.
    """


    # VIIRS table
    viirs_file = os.path.join(sst_path, 'VIIRS', 'Tables', 
                              'VIIRS_all_98clear_std.parquet')
    viirs = ulmo_io.load_main_table(viirs_file)
    all_clear = np.isclose(viirs.clear_fraction, 0.)
    clear_viirs = viirs[all_clear].copy()
    
    # Grab a clear image
    pp_file = os.path.join(sst_path, 'VIIRS', 'PreProc', 'VIIRS_2012_95clear_192x192_preproc_viirs_std.h5')
    f_pp2012 = h5py.File(pp_file, 'r')
    cutout = clear_viirs.iloc[0]
    img, _ = image_utils.grab_image(cutout, pp_hf=f_pp2012, close=False)

    # Load model
    chkpt_file = os.path.join(os.getenv('OS_OGCM'), 'LLC', 'MAE', 'models', f'mae_t{t}_399.pth')
    model = models_mae.prepare_model(chkpt_file)

    # Reconstruct
    rimg = np.resize(img, (64,64,1))
    mask, x, y = reconstruct_LLC.run_one_image(rimg, model, 0.3)

    # Numpy me
    np_mask = mask.detach().cpu().numpy().reshape(64,64)
    np_x = x.detach().cpu().numpy().reshape(64,64)
    np_y = y.detach().cpu().numpy().reshape(64,64)

    # Prep fig
    fig = plt.figure(figsize=(7, 3.1))
    plt.clf()
    gs = gridspec.GridSpec(1,3)

    mae_plotting.plot_recon(np_y, np_x, np_mask, gs=gs,
                            res_vmnx=(-0.2,0.2))

    # Finish
    plt.savefig(outfile, dpi=300)
    plt.close()
    print('Wrote {:s}'.format(outfile))


def fig_llc_inpainting(outfile:str, t:int, p:int, 
                       debug:bool=False, single:bool=False):
    """_summary_

    Args:
        outfile (str): _description_
        t (int): _description_
        p (int): _description_
        debug (bool, optional): _description_. Defaults to False.
        single (bool, optional): 
            Show a single panel.  Defaults to False.
    """

    # Files
    local_enki_table = os.path.join(
        enki_path, 'Tables', 
        'MAE_LLC_valid_nonoise.parquet')
    local_mae_valid_nonoise_file = os.path.join(
        enki_path, 'PreProc', 
        'MAE_LLC_valid_nonoise_preproc.h5')
    local_orig_file = local_mae_valid_nonoise_file
    inpaint_file = os.path.join(
        ogcm_path, 'LLC', 'Enki', 
        'Recon', f'LLC_inpaint_t{t}_p{p}.h5')
    recon_file = enki_utils.img_filename(t,p, local=True)
    mask_file = enki_utils.mask_filename(t,p, local=True)

    # Load up
    enki_tbl = ulmo_io.load_main_table(local_enki_table)
    f_orig = h5py.File(local_orig_file, 'r')
    f_recon = h5py.File(recon_file, 'r')
    f_inpaint = h5py.File(inpaint_file, 'r')
    f_mask = h5py.File(mask_file, 'r')


    # Grab the images
    if debug:
        nimgs = 1000
    else:
        nimgs = 50000
    #orig_imgs = f_orig['valid'][:nimgs,0,...]
    #mask_imgs = f_mask['valid'][:nimgs,0,...]

    # Allow for various shapes (hack)
    #recon_imgs = f_recon['valid'][:nimgs,0,...]


    #rms_enki = rms_images(orig_imgs, recon_imgs, mask_imgs)
    rms_enki = rms_images(f_orig, f_recon, f_mask, nimgs=nimgs)
    
    #inpaint_imgs = f_inpaint['inpainted'][:nimgs,...]
    #rms_inpaint = rms_images(orig_imgs, inpaint_imgs, mask_imgs)
    rms_inpaint = rms_images(f_orig, f_inpaint, f_mask, nimgs=nimgs,
                             keys=['valid', 'inpainted', 'valid'])

    # Cut and add table
    cut = (enki_tbl.pp_idx >= 0) & (enki_tbl.pp_idx < nimgs)
    enki_tbl = enki_tbl[cut].copy()
    enki_tbl.sort_values(by=['pp_idx'], inplace=True)

    enki_tbl['rms_enki'] = rms_enki
    enki_tbl['rms_inpaint'] = rms_inpaint
    enki_tbl['delta_rms'] = rms_inpaint - rms_enki
    enki_tbl['log10DT'] = np.log10(enki_tbl.DT)
    enki_tbl['frac_rms'] = enki_tbl.delta_rms / enki_tbl.DT

    nbad = np.sum(enki_tbl.delta_rms < 0.)
    print(f"There are {100*nbad/len(enki_tbl)}% with DeltaRMS < 0")

    # Plot
    # Prep fig
    sns.set_style("whitegrid")
    fig = plt.figure(figsize=(12, 12))
    if single:
        gs = gridspec.GridSpec(1,1)
    else:
        gs = gridspec.GridSpec(2,2)
    plt.clf()

    axes = []
    if not single:
        ax0 = plt.subplot(gs[1])
        _ = sns.histplot(data=enki_tbl, x='DT',
                        y='delta_rms', log_scale=(True,True),
                        color='purple', ax=ax0)
        ax0.set_xlabel(r'$\Delta T$ (K)')                
        ax0.set_ylabel(r'$\Delta$RMSE = RMSE$_{\rm biharmonic}$ - RMSE$_{\rm Enki}$ (K)')

        # Delta RMS / Delta T
        ax1 = plt.subplot(gs[2])
        sns.histplot(data=enki_tbl, x='DT',
                    y='frac_rms', log_scale=(True,False),
                    color='gray', ax=ax1) 
        ax1.set_xlabel(r'$\Delta T$ (K)')                
        ax1.set_ylabel(r'$\Delta$RMSE / $\Delta T$')
        ax1.set_ylim(-0.1, 1)
        # Add axes
        axes.append(ax0)
        axes.append(ax1)

    # RMS_biharmonic vs. RMS_Enki
    if single:
        ax2 = plt.subplot(gs[0])
    else:
        ax2 = plt.subplot(gs[3])
    #embed(header='429 of figs')
    scat = ax2.scatter(enki_tbl.rms_enki, 
                enki_tbl.rms_inpaint, s=0.1,
                c=enki_tbl.LL, cmap='jet', vmin=-1000.)
                #c=enki_tbl.log10DT, cmap='jet')
    ax2.set_ylabel(r'RMSE$_{\rm inpaint}$')
    ax2.set_xlabel(r'RMSE$_{\rm Enki}$')
    ax2.set_yscale('log')
    ax2.set_xscale('log')
    cbaxes = plt.colorbar(scat)#, pad=0., fraction=0.030)
    #cbaxes.set_label(r'$\log_{10} \, \Delta T$ (K)', fontsize=17.)
    cbaxes.set_label(r'$LL_{\rm Ulmo}$', fontsize=17.)
    cbaxes.ax.tick_params(labelsize=15)

    ax2.plot([1e-3, 10], [1e-3,10], 'k--')
    axes.append(ax2)

    # RMS_Enki vs. DT
    if not single:
        nobj = len(enki_tbl)
        hack = pandas.concat([enki_tbl,enki_tbl])
        hack['Model'] = ['Enki']*nobj + ['Biharmonic']*nobj
        hack['RMSE'] = np.concatenate(
            [enki_tbl.rms_enki.values[0:nobj],
            enki_tbl.rms_inpaint.values[0:nobj]])

        ax3 = plt.subplot(gs[0])
        sns.histplot(data=hack, x='DT',
                    y='RMSE', 
                    hue='Model',
                    log_scale=(True,True),
                    ax=ax3) 
        #sns.histplot(data=enki_tbl, x='DT',
        #             y='rms_enki', 
        #             log_scale=(True,True),
        #             color='blue', ax=ax3) 
        ax3.set_xlabel(r'$\Delta T$ (K)')                
        #ax3.set_ylabel(r'RMSE$_{\rm Enki}$ (K)')
        axes.append(ax3)

    # Polish
    #fg.ax.minorticks_on()
    lsz = 17 if single else 14
    for ax in axes:
        plotting.set_fontsize(ax, lsz)

    #plt.title(f'Enki vs. Inpaiting: t={t}, p={p}')

    # Finish
    plt.savefig(outfile, dpi=300)
    plt.close()
    print('Wrote {:s}'.format(outfile))


def figs_rmse_vs_LL(outfile='rmse_t10only.png', ax=None):

                    
    # load rmse
    rmse = enki_anly_rms.create_table()
    
    if ax is None:
        fig = plt.figure(figsize=(10, 10))
        plt.clf()
        gs = gridspec.GridSpec(1,1)
        ax = plt.subplot(gs[0])
    
    models = [10,35,50,75]
    masks = [10,20,30,40,50]
    colors = ['tab:blue', 'tab:orange', 'tab:green', 'tab:red', 'tab:purple']
    plt_labels = []
        
    i=0
        
    # plot
    for p, c in zip(masks, colors):
        x = rmse['median_LL']
        y = rmse['rms_t{t}_p{p}'.format(t=models[i], p=p)]
        plt_labels.append(smper+f'={p}')
        plt.scatter(x, y, color=c)

    #ax.set_ylim([0, 0.20])
    ax.set_axisbelow(True)
    ax.grid(color='gray', linestyle='dashed', linewidth = 0.5)
    fsz = 17
    plt.legend(labels=plt_labels, title='Patch Mask Ratio',
                title_fontsize=fsz+1, fontsize=fsz, fancybox=True)
    plt.title('Training Percentile: t={}'.format(models[i]))
    plt.xlabel(r"Median $LL_{\rm Ulmo}$")
    plt.ylabel("Average RMSE (K)")

    plotting.set_fontsize(ax, 19)
                         
    #fig.tight_layout()
    #fig.subplots_adjust(top=0.92)
    #fig.subplots_adjust(wspace=0.2)
    #fig.suptitle('RMSE vs LL', fontsize=16)
    
    if ax is None:
        plt.savefig(outfile, dpi=300)
        plt.close()
        print(f'Wrote: {outfile}')
    return rmse

def fig_rmse_models(outfile='fig_rmse_models.png', ax=None, rmse=None):
                         
    # load rmse
    if rmse is None:
        rmse = enki_anly_rms.create_table()
    
    if ax is None:
        fig = plt.figure(figsize=(10, 10))
        plt.clf()
        gs = gridspec.GridSpec(1,1)
        ax = plt.subplot(gs[0])
    
    models = [10,35,50,75]
    masks = [10,20,30,40,50]
    colors = ['tab:blue', 'tab:orange', 'tab:green', 'tab:red', 'tab:purple']
    plt_labels = []
        
    
    # plot
    for i in range(4):
        avg_RMSEs = []
        for p, c in zip(masks, colors):
            y = rmse['rms_t{t}_p{p}'.format(t=models[i], p=p)]
            avg_RMSE = np.mean(y)
            avg_RMSEs.append(avg_RMSE)
        # Plot
        plt_labels.append(stper+f'={models[i]}')
        plt.plot(masks, avg_RMSEs, 's', ms=10, color=colors[i])

    ax.set_ylim([0, 0.25])
    ax.set_axisbelow(True)
    ax.grid(color='gray', linestyle='dashed', linewidth = 0.5)
    fsz = 17
    plt.legend(labels=plt_labels, title='Training Percentile ('+stper+')',
                title_fontsize=fsz+1, fontsize=fsz, fancybox=True)
    #plt.xlabel("Training Ratio")
    plt.xlabel("Patch Masking Percentile ("+smper+")")
    plt.ylabel("Average RMSE (K)")

    plotting.set_fontsize(ax, 19)
                         
    #fig.tight_layout()
    #fig.subplots_adjust(top=0.92)
    #fig.subplots_adjust(wspace=0.2)
    #fig.suptitle('RMSE vs LL', fontsize=16)
    
    if ax is None:
        plt.savefig(outfile, dpi=300)
        plt.close()
        print(f'Wrote: {outfile}')
    return
    

def fig_viirs_rmse(outfile='fig_viirs_rmse.png', 
                   t:int=10, p:int=10, in_ax=None, 
                   nbatch:int=10, e_llc=None):
                         
    # load rmse
    llc = ulmo_io.load_main_table(os.path.join(
        os.getenv('OS_OGCM'), 'LLC', 'Enki', 
        'Tables', 'MAE_LLC_valid_nonoise.parquet'))
    
    if in_ax is None:
        fig = plt.figure(figsize=(10, 10))
        plt.clf()
        gs = gridspec.GridSpec(1,1)
        ax = plt.subplot(gs[0])

    # VIIRS
    viirs_file = os.path.join(sst_path, 'VIIRS', 'Tables',
        'VIIRS_all_100clear_std.parquet')
    viirs = ulmo_io.load_main_table(viirs_file)
    rmse_viirs, starts, ends = enki_anly_rms.calc_median_LL(
        viirs, nbatch=nbatch)
    rmse_viirs[f'rms_t{t}_p{p}'] = enki_anly_rms.calc_batch_RMSE(
        viirs, t, p, batch_percent=100./nbatch)

    # VIIRS plot
    x = rmse_viirs['median_LL']
    y = rmse_viirs[f'rms_t{t}_p{p}']
    plt.scatter(x, y, color='b', label='VIIRS')

    # LLC analysis
    x_llc, y_llc = [], []
    for start, end in zip(starts, ends):
        in_llc = llc.LL.between(start, end)
        x_llc.append(np.median(llc[in_llc].LL))
        y_llc.append(np.median(llc[in_llc][f'RMS_t{t}_p{p}']))
        
    # LLC
    plt.scatter(x_llc, y_llc, color='r', label='LLC')
        
    fsz = 17
    plt.legend(title_fontsize=fsz+1, fontsize=fsz, 
               fancybox=True)
    #plt.title('Training Percentile: t={}'.format(models[i]))
    plt.xlabel(r"Median $LL_{\rm Ulmo}$")
    plt.ylabel("Average RMSE (K)")

    plotting.set_fontsize(ax, 19)
    ax.grid(color='gray', linestyle='dashed', linewidth = 0.5)
    plt.title(f't={t}, p={p}')
                         
    #fig.tight_layout()
    #fig.subplots_adjust(top=0.92)
    #fig.subplots_adjust(wspace=0.2)
    #fig.suptitle('RMSE vs LL', fontsize=16)
    
    if in_ax is None:
        plt.savefig(outfile, dpi=300)
        plt.close()
        print(f'Wrote: {outfile}')
    return

#### ########################## #########################
def main(flg_fig):
    if flg_fig == 'all':
        flg_fig = np.sum(np.array([2 ** ii for ii in range(25)]))
    else:
        flg_fig = int(flg_fig)

    # Patches
    if flg_fig & (2 ** 0):
        fig_patches('fig_patches_t10_p20.png',
                    'mae_patches_t10_p20.npz')

    # Cutouts
    if flg_fig & (2 ** 1):
        fig_cutouts('fig_cutouts.png')

    # LLC (Enki vs inpainting)
    if flg_fig & (2 ** 2):
        fig_llc_inpainting('fig_llcinpainting.png', 10, 10, single=True)#, debug=True)

<<<<<<< HEAD
    # Example
    if flg_fig & (2 ** 3):
        fig_reconstruct()
=======
    # VIIRS vs LLC with LL
    if flg_fig & (2 ** 3):
        fig_viirs_rmse()

>>>>>>> 2d8ac2a3

# Command line execution
if __name__ == '__main__':

    if len(sys.argv) == 1:
        flg_fig = 0
        #flg_fig += 2 ** 0  # patches
        #flg_fig += 2 ** 1  # cutouts
        #flg_fig += 2 ** 2  # LLC (Enki vs inpainting)
<<<<<<< HEAD
        flg_fig += 2 ** 3  # Reconstruction example
=======
        flg_fig += 2 ** 3  # VIIRS LL
>>>>>>> 2d8ac2a3
    else:
        flg_fig = sys.argv[1]

    main(flg_fig)<|MERGE_RESOLUTION|>--- conflicted
+++ resolved
@@ -694,16 +694,14 @@
     if flg_fig & (2 ** 2):
         fig_llc_inpainting('fig_llcinpainting.png', 10, 10, single=True)#, debug=True)
 
-<<<<<<< HEAD
     # Example
     if flg_fig & (2 ** 3):
         fig_reconstruct()
-=======
+
     # VIIRS vs LLC with LL
-    if flg_fig & (2 ** 3):
+    if flg_fig & (2 ** 4):
         fig_viirs_rmse()
 
->>>>>>> 2d8ac2a3
 
 # Command line execution
 if __name__ == '__main__':
@@ -713,11 +711,8 @@
         #flg_fig += 2 ** 0  # patches
         #flg_fig += 2 ** 1  # cutouts
         #flg_fig += 2 ** 2  # LLC (Enki vs inpainting)
-<<<<<<< HEAD
-        flg_fig += 2 ** 3  # Reconstruction example
-=======
-        flg_fig += 2 ** 3  # VIIRS LL
->>>>>>> 2d8ac2a3
+        #flg_fig += 2 ** 3  # Reconstruction example
+        flg_fig += 2 ** 4  # VIIRS LL
     else:
         flg_fig = sys.argv[1]
 
