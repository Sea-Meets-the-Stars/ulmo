""" Figures for SSL paper on MODIS """
import os, sys
from typing import IO
import numpy as np
import scipy

import argparse

import matplotlib as mpl
import matplotlib.gridspec as gridspec
from matplotlib import pyplot as plt

from cartopy.mpl.gridliner import LONGITUDE_FORMATTER, LATITUDE_FORMATTER

mpl.rcParams['font.family'] = 'stixgeneral'

import pandas
import seaborn as sns

import h5py
from tqdm.auto import trange
import time

import torch
from ulmo.ssl.util import adjust_learning_rate
from ulmo.ssl.util import set_optimizer

from ulmo.ssl.train_util import Params, option_preprocess
from ulmo.ssl.train_util import modis_loader_v2, set_model
from ulmo.ssl.train_util import train_learn_curve, valid_learn_curve

from ulmo import plotting
from ulmo.utils import utils as utils

from ulmo import io as ulmo_io
from ulmo.ssl import single_image as ssl_simage
from ulmo.utils import image_utils

from IPython import embed

#local_modis_file = os.path.join(os.getenv('SST_OOD'),
#                                'MODIS_L2/Tables/MODIS_L2_std.parquet')


def parse_option():
    """
    This is a function used to parse the arguments in the training.
    
    Returns:
        args: (dict) dictionary of the arguments.
    """
    parser = argparse.ArgumentParser("SSL Figures")
    parser.add_argument("figure", type=str, help="function to execute: 'slopes'")
    parser.add_argument('--stat', type=str, help='Stat for the figure')
    parser.add_argument('--local', default=False, action='store_true', 
                        help='Use local file(s)?')
    parser.add_argument('--debug', default=False, action='store_true',
                        help='Debug?')
    args = parser.parse_args()
    
    return args


def load_modis_tbl(tbl_file=None, local=False, cuts=None):
    if tbl_file is None:
        tbl_file = 's3://modis-l2/Tables/MODIS_L2_std.parquet'
    if local:
        tbl_file = local_modis_file

    # Load
    modis_tbl = ulmo_io.load_main_table(tbl_file)

    # DT
    if 'DT' not in modis_tbl.keys():
        modis_tbl['DT'] = modis_tbl.T90 - modis_tbl.T10
    modis_tbl['logDT'] = np.log10(modis_tbl.DT)

    # Slopes
    modis_tbl['min_slope'] = np.minimum(
        modis_tbl.zonal_slope, modis_tbl.merid_slope)

    # Cut
    goodLL = np.isfinite(modis_tbl.LL)
    if cuts is None:
        good = goodLL
    elif cuts == 'inliers':
        inliers = (modis_tbl.LL > 200.) & (modis_tbl.LL < 400)
        good = goodLL & inliers
    modis_tbl = modis_tbl[good].copy()

    return modis_tbl

def fig_augmenting(outfile='fig_augmenting.png', use_s3=False):

    # Load up an image
    if use_s3:
        modis_dataset_path = 's3://modis-l2/PreProc/MODIS_R2019_2003_95clear_128x128_preproc_std.h5'
    else:
        modis_dataset_path = os.path.join(os.getenv('SST_OOD'),
                                          "MODIS_L2/PreProc/MODIS_R2019_2003_95clear_128x128_preproc_std.h5")
    with ulmo_io.open(modis_dataset_path, 'rb') as f:
        hf = h5py.File(f, 'r')
        img = hf['valid'][400]

    # Figure time
    _, cm = plotting.load_palette()
    fig = plt.figure(figsize=(7, 2))
    plt.clf()
    gs = gridspec.GridSpec(1,3)

    # No augmentation
    ax0 = plt.subplot(gs[0])
    sns.heatmap(img[0,...], ax=ax0, xticklabels=[], 
                yticklabels=[], cmap=cm, cbar=False)

    # Temperature range
    Trange = img[0,...].min(), img[0,...].max()
    print(f'Temperature range: {Trange}')
    
    # Augment me
    loader = ssl_simage.image_loader(img)
    test_batch = iter(loader).next()
    img1, img2 = test_batch

    ax1 = plt.subplot(gs[1])
    sns.heatmap(img1[0,0,...], ax=ax1, xticklabels=[], 
                yticklabels=[], cbar=False, cmap=cm,
                vmin=Trange[0], vmax=Trange[1])
    ax2 = plt.subplot(gs[2])
    sns.heatmap(img2[0,0,...], ax=ax2, xticklabels=[], 
                yticklabels=[], cbar=False, cmap=cm,
                vmin=Trange[0], vmax=Trange[1])

    # plt.tight_layout(pad=0.5, h_pad=0.5, w_pad=0.5)
    plt.savefig(outfile, dpi=300)
    plt.close()
    print('Wrote {:s}'.format(outfile))


def fig_umap_colored(outfile='fig_umap_LL.png', 
                metric='LL',
                version=1, local=False, 
                point_size = None, 
                lbl=None,
                vmnx = (-1000., None),
                region=None,
                debug=False): 
    """ UMAP colored by LL

    Args:
        outfile (str, optional): [description]. Defaults to 'fig_umap_LL.png'.
        version (int, optional): [description]. Defaults to 1.
        local (bool, optional): [description]. Defaults to True.
        debug (bool, optional): [description]. Defaults to False.

    Raises:
        IOError: [description]
    """
    if version == 1:                    
        tbl_file = 's3://modis-l2/Tables/MODIS_L2_std.parquet'
    else:
        raise IOError("bad version number")
    if local:
        tbl_file = local_modis_file
    # Load
    modis_tbl = ulmo_io.load_main_table(tbl_file)
    num_samples = len(modis_tbl)
    if 'DT' not in modis_tbl.keys():
        modis_tbl['DT'] = modis_tbl.T90 - modis_tbl.T10

    # Region?
    if region is None:
        pass
    elif region == 'brazil':
            # Add in DT

        # Brazil
        in_brazil = ((np.abs(modis_tbl.lon.values + 57.5) < 10.)  & 
            (np.abs(modis_tbl.lat.values + 43.0) < 10))
        in_DT = np.abs(modis_tbl.DT - 2.05) < 0.05
        modis_tbl = modis_tbl[in_brazil & in_DT].copy()
    

    if debug: # take a subset
        print("DEBUGGING IS ON")
        nsub = 500000
        idx = np.arange(num_samples)
        np.random.shuffle(idx)
        idx = idx[0:nsub]
        modis_tbl = modis_tbl.loc[idx].copy()

    # Metric
    if metric == 'LL':
        values = modis_tbl.LL 
    elif metric == 'DT':
        values = np.log10(modis_tbl.DT.values)
    elif metric == 'clouds':
        values = modis_tbl.clear_fraction
    else:
        raise IOError("Bad metric!")
    

    # Start the figure
    fig = plt.figure(figsize=(8, 8))
    plt.clf()
    gs = gridspec.GridSpec(1, 1)

    # Just the UMAP colored by LL
    ax0 = plt.subplot(gs[0])

    if point_size is None:
        point_size = 1. / np.sqrt(num_samples)
    img = ax0.scatter(modis_tbl.U0, modis_tbl.U1,
            s=point_size, c=values,
            cmap='jet', vmin=vmnx[0], vmax=vmnx[1])
    cb = plt.colorbar(img, pad=0., fraction=0.030)
    cb.set_label(metric, fontsize=12.)
    #
    ax0.set_xlabel(r'$U_0$')
    ax0.set_ylabel(r'$U_1$')
    #ax0.set_aspect('equal')#, 'datalim')

    fsz = 13.
    set_fontsize(ax0, fsz)

    # Set boundaries
    #xmin, xmax = modis_tbl.U0.min()-dxdy[0], modis_tbl.U0.max()+dxdy[0]
    #ymin, ymax = modis_tbl.U1.min()-dxdy[1], modis_tbl.U1.max()+dxdy[1]
    xmin, xmax = -4.5, 7
    ymin, ymax = 4.5, 10.5
    ax0.set_xlim(xmin, xmax)
    ax0.set_ylim(ymin, ymax)

    # Label
    if lbl is not None:
        ax0.text(0.05, 0.9, lbl, transform=ax0.transAxes,
              fontsize=15, ha='left', color='k')

    #plt.tight_layout(pad=0.0, h_pad=0.0, w_pad=0.0)
    plt.savefig(outfile, dpi=300)
    plt.close()
    print('Wrote {:s}'.format(outfile))


def fig_umap_gallery(outfile='fig_umap_gallery_vmnx5.png',
                     version=1, local=False, 
                     in_vmnx=None,
                     debug=False): 
    """ UMAP gallery

    Args:
        outfile (str, optional): [description]. Defaults to 'fig_umap_LL.png'.
        version (int, optional): [description]. Defaults to 1.
        local (bool, optional): [description]. Defaults to True.
        debug (bool, optional): [description]. Defaults to False.

    Raises:
        IOError: [description]
    """
    if version == 1:                    
        tbl_file = 's3://modis-l2/Tables/MODIS_L2_std.parquet'
    else:
        raise IOError("bad version number")
    if local:
        tbl_file = local_modis_file
    # Load
    modis_tbl = ulmo_io.load_main_table(tbl_file)

    # Cut table
    xmin, xmax = -4.5, 7
    ymin, ymax = 4.5, 10.5
    good = (modis_tbl.U0 > xmin) & (modis_tbl.U0 < xmax) & (
        modis_tbl.U1 > ymin) & (modis_tbl.U1 < ymax) & np.isfinite(modis_tbl.LL)
    modis_tbl = modis_tbl.loc[good].copy()
    num_samples = len(modis_tbl)

    if debug: # take a subset
        print("DEBUGGING IS ON")
        nsub = 500000
        idx = np.arange(num_samples)
        np.random.shuffle(idx)
        idx = idx[0:nsub]
        modis_tbl = modis_tbl.iloc[idx].copy()

    # Fig
    _, cm = plotting.load_palette()
    fsz = 15.
    fig = plt.figure(figsize=(8, 8))
    plt.clf()
    ax = plt.gca()

    ax.set_xlabel(r'$U_0$')
    ax.set_ylabel(r'$U_1$')

    # Gallery
    #dxdy=(0.3, 0.3)
    #xmin, xmax = modis_tbl.U0.min()-dxdy[0], modis_tbl.U0.max()+dxdy[0]
    #ymin, ymax = modis_tbl.U1.min()-dxdy[1], modis_tbl.U1.max()+dxdy[1]
    ax.set_xlim(xmin, xmax)
    ax.set_ylim(ymin, ymax)

    print('x,y', xmin, xmax, ymin, ymax)

    
    # ###################
    # Gallery time

    # Grid
    dxv = 0.5
    dyv = 0.25
    xval = np.arange(xmin, xmax+dxv, dxv)
    yval = np.arange(ymin, ymax+dyv, dyv)

    # Ugly for loop
    ndone = 0
    if debug:
        nmax = 100
    else:
        nmax = 1000000000
    for x in xval[:-1]:
        for y in yval[:-1]:
            pts = np.where((modis_tbl.U0 >= x) & (modis_tbl.U0 < x+dxv) & (
                modis_tbl.U1 >= y) & (modis_tbl.U1 < y+dxv)
                           & np.isfinite(modis_tbl.LL))[0]
            if len(pts) == 0:
                continue

            # Pick a random one
            ichoice = np.random.choice(len(pts), size=1)
            idx = int(pts[ichoice])
            cutout = modis_tbl.iloc[idx]

            # Image
            axins = ax.inset_axes(
                    [x, y, 0.9*dxv, 0.9*dyv], 
                    transform=ax.transData)
            try:
                cutout_img = image_utils.grab_image(cutout, close=True)
            except:
                embed(header='198 of plotting')                                                    
            # Limits
            if in_vmnx is not None:
                vmnx = in_vmnx
            else:
                imin, imax = cutout_img.min(), cutout_img.max()
                amax = max(np.abs(imin), np.abs(imax))
                vmnx = (-1*amax, amax)
            # Plot
            _ = sns.heatmap(np.flipud(cutout_img), xticklabels=[], 
                     vmin=vmnx[0], vmax=vmnx[1],
                     yticklabels=[], cmap=cm, cbar=False,
                     ax=axins)
            ndone += 1
            print(f'ndone= {ndone}, LL={cutout.LL}')
            if ndone > nmax:
                break
        if ndone > nmax:
            break

    set_fontsize(ax, fsz)
    #ax.set_aspect('equal', 'datalim')
    #ax.set_aspect('equal')#, 'datalim')

    #plt.tight_layout(pad=0.0, h_pad=0.0, w_pad=0.0)
    plt.savefig(outfile, dpi=300)
    plt.close()
    print('Wrote {:s}'.format(outfile))

def fig_umap_2dhist(outfile='fig_umap_2dhist.png',
                    version=1, local=False, vmax=None, 
                    cmap=None, cuts=None,
                    scl = 1):

    if version == 1:                    
        tbl_file = 's3://modis-l2/Tables/MODIS_L2_std.parquet'
    else:
        raise IOError("bad version number")
    if local:
        tbl_file = local_modis_file

    # Load
    modis_tbl = ulmo_io.load_main_table(tbl_file)

    # Cut
    goodLL = np.isfinite(modis_tbl.LL)
    if cuts is None:
        good = goodLL
    elif cuts == 'inliers':
        inliers = (modis_tbl.LL > 200.) & (modis_tbl.LL < 400)
        good = goodLL & inliers
    modis_tbl = modis_tbl[good].copy()

    # 
    xmin, xmax = -4.5, 8
    ymin, ymax = 4.5, 10.5
    # Histogram
    bins_U0 = np.linspace(xmin, xmax, 23*scl)
    bins_U1 = np.linspace(ymin,ymax, 24*scl)
    counts, xedges, yedges = np.histogram2d(modis_tbl.U0, modis_tbl.U1,
                                            bins=(bins_U0, bins_U1))

    fig = plt.figure(figsize=(12, 12))
    plt.clf()
    ax = plt.gca()

    if cmap is None:
        cmap = "Blues"
    cm = plt.get_cmap(cmap)
    values = counts.transpose()
    lbl = 'Counts'
    mplt = ax.pcolormesh(xedges, yedges, values, 
                         cmap=cm, 
                         vmax=vmax) 

    # Color bar
    #cbaxes = fig.add_axes([0.03, 0.1, 0.05, 0.7])
    cbaxes = plt.colorbar(mplt, pad=0., fraction=0.030)
    cbaxes.set_label(lbl, fontsize=15.)
    #cb.set_label(lbl, fontsize=20.)
    #cbaxes.yaxis.set_ticks_position('left')

    ax.set_xlabel(r'$U_0$')
    ax.set_ylabel(r'$U_1$')

    plotting.set_fontsize(ax, 19.)
    plt.savefig(outfile, dpi=300)
    plt.close()
    print('Wrote {:s}'.format(outfile))


def fig_LLvsDT(outfile='fig_LLvsDT.png', local=False, vmax=None, 
                    cmap=None, cuts=None, scl = 1, debug=False):

    # Load table
    modis_tbl = load_modis_tbl(local=local, cuts=cuts)

    # Debug?
    if debug:
        modis_tbl = modis_tbl.loc[np.arange(1000000)].copy()

    # Plot
    fig = plt.figure(figsize=(12, 12))
    plt.clf()

    ymnx = [-5000., 1000.]

    jg = sns.jointplot(data=modis_tbl, x='DT', y='LL', kind='hex',
                       bins='log', gridsize=250, xscale='log',
                       cmap=plt.get_cmap('winter'), mincnt=1,
                       marginal_kws=dict(fill=False, color='black', bins=100)) 
    jg.ax_joint.set_xlabel(r'$\Delta T$')
    jg.ax_joint.set_ylim(ymnx)

    plotting.set_fontsize(jg.ax_joint, 15.)
    plt.savefig(outfile, dpi=300)
    plt.close()
    print('Wrote {:s}'.format(outfile))


def fig_slopes(outfile='fig_slopes.png', local=False, vmax=None, 
                    cmap=None, cuts=None, scl = 1, debug=False):

    # Load table
    modis_tbl = load_modis_tbl(local=local, cuts=cuts)

    # Debug?
    if debug:
        modis_tbl = modis_tbl.loc[np.arange(100000)].copy()

    # Plot
    fig = plt.figure(figsize=(12, 12))
    plt.clf()

    #ymnx = [-5000., 1000.]

    jg = sns.jointplot(data=modis_tbl, x='zonal_slope', y='merid_slope', 
                       kind='hex', #bins='log', xscale='log',
                       gridsize=100,
                       mincnt=1,
                       marginal_kws=dict(fill=False, 
                                         color='black', bins=100),
                       cmap=plt.get_cmap('OrRd')) 
                       #mincnt=1,
    
    jg.ax_joint.set_xlabel(r'$\alpha_z$')
    jg.ax_joint.set_ylabel(r'$\alpha_m$')
    jg.ax_joint.plot([-5, 1.], [-5, 1.], 'k--')
    #jg.ax_joint.set_ylim(ymnx)

    plotting.set_fontsize(jg.ax_joint, 15.)
    plt.savefig(outfile, dpi=300)
    plt.close()
    print('Wrote {:s}'.format(outfile))


def fig_2dstats(outroot='fig_2dstats_', stat=None,
                local=False, vmax=None, 
                cmap=None, cuts=None, scl = 1, debug=False):

    # Load table
    modis_tbl = load_modis_tbl(local=local, cuts=cuts)

    # Debug?
    if debug:
        modis_tbl = modis_tbl.loc[np.arange(1000000)].copy()

    # Stat
    if stat is None:
        stat = 'min_slope'
    lbls = dict(min_slope=r'$\alpha_{\rm min}$')
    if cmap is None:
        cmap = 'hot'
    outfile = outroot+stat+'.png'

    # Do it
    median_slope, x_edge, y_edge, ibins = scipy.stats.binned_statistic_2d(
        modis_tbl.U0, modis_tbl.U1, modis_tbl[stat],
        statistic='median', expand_binnumbers=True, bins=[24, 24])

    # Plot
    fig = plt.figure(figsize=(12, 12))
    plt.clf()
    ax = plt.gca()


    cm = plt.get_cmap(cmap)
    mplt = ax.pcolormesh(x_edge, y_edge, 
                     median_slope.transpose(),
                     cmap=cm, 
                     vmax=None) 

    # Color bar
    cbaxes = plt.colorbar(mplt, pad=0., fraction=0.030)
    cbaxes.set_label(f'median({lbls[stat]})', fontsize=17.)
    cbaxes.ax.tick_params(labelsize=15)

    ax.set_xlabel(r'$U_0$')
    ax.set_ylabel(r'$U_1$')

    plotting.set_fontsize(ax, 17.)
    plt.savefig(outfile, dpi=300)
    plt.close()
    print('Wrote {:s}'.format(outfile))


def set_fontsize(ax,fsz):
    '''
    Generate a Table of columns and so on
    Restrict to those systems where flg_clm > 0

    Parameters
    ----------
    ax : Matplotlib ax class
    fsz : float
      Font size
    '''
    for item in ([ax.title, ax.xaxis.label, ax.yaxis.label] +
                ax.get_xticklabels() + ax.get_yticklabels()):
        item.set_fontsize(fsz)


#### ########################## #########################
def main(pargs):

    # UMAP gallery
    if pargs.figure == 'augment':
        fig_augmenting()

    # UMAP LL
    if pargs.figure == 'umap_LL':
        # LL
        #fig_umap_colored(local=local)
        # DT
        fig_umap_colored(local=local, metric='DT', outfile='fig_umap_DT.png',
                         vmnx=(None, None))
        # Clouds
        #fig_umap_colored(local=local, metric='clouds', outfile='fig_umap_clouds.png',
        #                 vmnx=(None,None))

    # UMAP gallery
    if pargs.figure == 'umap_gallery':
        fig_umap_gallery(debug=pargs.debug, in_vmnx=(-5.,5.)) 
        fig_umap_gallery(debug=pargs.debug, in_vmnx=None,
                         outfile='fig_umap_gallery_novmnx.png')
        fig_umap_gallery(debug=pargs.debug, in_vmnx=(-1.,1.), 
                         outfile='fig_umap_gallery_vmnx1.png')

    # UMAP LL Brazil
    if pargs.figure  == 'umap_brazil':
        fig_umap_colored(outfile='fig_umap_brazil.png', 
                    region='brazil',
                    point_size=1., 
                    lbl=r'Brazil, $\Delta T \approx 2$K',
                    vmnx=(-400, 400))

    # UMAP 2d Histogram
    if pargs.figure == 'umap_2dhist':
        #
        fig_umap_2dhist(vmax=80000, local=pargs.local)
        # Near norm
        fig_umap_2dhist(outfile='fig_umap_2dhist_inliers.png',
                        local=pargs.local, cmap='Greens', 
                        cuts='inliers')

    # LL vs DT
    if pargs.figure == 'LLvsDT':
        fig_LLvsDT(local=pargs.local, debug=pargs.debug)

    # slopes
<<<<<<< HEAD
    if flg_fig == 'slopes':
        fig_slopes(local=local, debug=debug)
        
#########################################################
### function used to create the learning plots

def main_train_valid(opt_path: str):
    # loading parameters json file
    opt = Params(opt_path)
    opt = option_preprocess(opt)
   
    # build data loader
    train_loader = modis_loader_v2(opt)
    valid_loader = modis_loader_v2(opt, valid=True)

    # build model and criterion
    model, criterion = set_model(opt)

    # build optimizer
    optimizer = set_optimizer(opt, model)
    
    # build loss list
    loss_train, loss_step_train, loss_avg_train = [], [], []
    loss_valid, loss_step_valid, loss_avg_valid = [], [], []
    # training routine
    for epoch in trange(1, opt.epochs + 1):

        adjust_learning_rate(opt, optimizer, epoch)

        # train for one epoch
        time1 = time.time()
        loss, losses_step, losses_avg = train_learn_curve(train_loader, model, criterion, optimizer, epoch, opt, cuda_use=opt.cuda_use)
        
        # record train loss
        loss_train.append(loss)
        loss_step_train += losses_step
        loss_avg_train += losses_avg
        
        time2 = time.time()
        print('epoch {}, total time {:.2f}'.format(epoch, time2 - time1))
        
        if epoch % opt.valid_freq == 0:
            epoch_valid = epoch // opt.valid_freq
            time1_valid = time.time()
            loss, losses_step, losses_avg = valid_learn_curve(valid_loader, model, criterion, epoch_valid, opt, cuda_use=opt.cuda_use)
           
            # record valid loss
            loss_valid.append(loss)
            loss_step_valid += losses_step
            loss_avg_valid += losses_avg
        
            time2_valid = time.time()
            print('valid epoch {}, total time {:.2f}'.format(epoch_valid, time2_valid - time1_valid))
            
    if not os.path.isdir('./learning_curve/'):
        os.mkdir('./learning_curve/')
        
    losses_file = f'./learning_curve/{opt.dataset}_losses.h5'
    with h5py.File(losses_file, 'w') as f:
        f.create_dataset('loss_train', np.array(loss_train))
        f.create_dataset('loss_valid', np.array(loss_valid))
        f.create_dataset('loss_step_train', np.array(loss_step_train))
        f.create_dataset('loss_step_valid', np.array(loss_step_valid))
        f.create_dataset('loss_avg_train', np.array(loss_avg_train))
        f.create_dataset('loss_avg_valid', np.array(loss_avg_valid))
    
# Command line execution
if __name__ == '__main__':

    local = True if 'local' in sys.argv else False
    debug = True if 'debug' in sys.argv else False
    learn_curve = True if 'learn_curve' in sys.argv else False
    if learn_curve:
        opt_path = './experiments/opt.json'
        main_train_valid(opt_path)
    else: 
        if len(sys.argv) == 1:
            flg_fig = 'LLvsDT'
            #flg_fig += 2 ** 0  # Augmenting
            #flg_fig += 2 ** 1  # UMAP colored by various things
            #flg_fig += 2 ** 2  # UMAP SSL gallery
            #flg_fig += 2 ** 3  # UMAP brazil
            #flg_fig += 2 ** 4  # UMAP 2d Histogram
            #flg_fig += 2 ** 5  # 
        else:
            flg_fig = sys.argv[1]
    
        main(flg_fig, local, debug)
=======
    if pargs.figure == 'slopes':
        fig_slopes(local=pargs.local, debug=pargs.debug)

    # 2D Stats
    if pargs.figure == '2d_stats':
        fig_2dstats(local=pargs.local, debug=pargs.debug)



# Command line execution
if __name__ == '__main__':

    pargs = parse_option()

    main(pargs)
>>>>>>> 615a2cc7
<|MERGE_RESOLUTION|>--- conflicted
+++ resolved
@@ -38,8 +38,8 @@
 
 from IPython import embed
 
-#local_modis_file = os.path.join(os.getenv('SST_OOD'),
-#                                'MODIS_L2/Tables/MODIS_L2_std.parquet')
+local_modis_file = os.path.join(os.getenv('SST_OOD'),
+                                'MODIS_L2/Tables/MODIS_L2_std.parquet')
 
 
 def parse_option():
@@ -559,62 +559,12 @@
         item.set_fontsize(fsz)
 
 
-#### ########################## #########################
-def main(pargs):
-
-    # UMAP gallery
-    if pargs.figure == 'augment':
-        fig_augmenting()
-
-    # UMAP LL
-    if pargs.figure == 'umap_LL':
-        # LL
-        #fig_umap_colored(local=local)
-        # DT
-        fig_umap_colored(local=local, metric='DT', outfile='fig_umap_DT.png',
-                         vmnx=(None, None))
-        # Clouds
-        #fig_umap_colored(local=local, metric='clouds', outfile='fig_umap_clouds.png',
-        #                 vmnx=(None,None))
-
-    # UMAP gallery
-    if pargs.figure == 'umap_gallery':
-        fig_umap_gallery(debug=pargs.debug, in_vmnx=(-5.,5.)) 
-        fig_umap_gallery(debug=pargs.debug, in_vmnx=None,
-                         outfile='fig_umap_gallery_novmnx.png')
-        fig_umap_gallery(debug=pargs.debug, in_vmnx=(-1.,1.), 
-                         outfile='fig_umap_gallery_vmnx1.png')
-
-    # UMAP LL Brazil
-    if pargs.figure  == 'umap_brazil':
-        fig_umap_colored(outfile='fig_umap_brazil.png', 
-                    region='brazil',
-                    point_size=1., 
-                    lbl=r'Brazil, $\Delta T \approx 2$K',
-                    vmnx=(-400, 400))
-
-    # UMAP 2d Histogram
-    if pargs.figure == 'umap_2dhist':
-        #
-        fig_umap_2dhist(vmax=80000, local=pargs.local)
-        # Near norm
-        fig_umap_2dhist(outfile='fig_umap_2dhist_inliers.png',
-                        local=pargs.local, cmap='Greens', 
-                        cuts='inliers')
-
-    # LL vs DT
-    if pargs.figure == 'LLvsDT':
-        fig_LLvsDT(local=pargs.local, debug=pargs.debug)
-
-    # slopes
-<<<<<<< HEAD
-    if flg_fig == 'slopes':
-        fig_slopes(local=local, debug=debug)
+
         
 #########################################################
 ### function used to create the learning plots
 
-def main_train_valid(opt_path: str):
+def fig_train_valid_learn_curve(opt_path: str):
     # loading parameters json file
     opt = Params(opt_path)
     opt = option_preprocess(opt)
@@ -674,42 +624,68 @@
         f.create_dataset('loss_avg_train', np.array(loss_avg_train))
         f.create_dataset('loss_avg_valid', np.array(loss_avg_valid))
     
-# Command line execution
-if __name__ == '__main__':
-
-    local = True if 'local' in sys.argv else False
-    debug = True if 'debug' in sys.argv else False
-    learn_curve = True if 'learn_curve' in sys.argv else False
-    if learn_curve:
-        opt_path = './experiments/opt.json'
-        main_train_valid(opt_path)
-    else: 
-        if len(sys.argv) == 1:
-            flg_fig = 'LLvsDT'
-            #flg_fig += 2 ** 0  # Augmenting
-            #flg_fig += 2 ** 1  # UMAP colored by various things
-            #flg_fig += 2 ** 2  # UMAP SSL gallery
-            #flg_fig += 2 ** 3  # UMAP brazil
-            #flg_fig += 2 ** 4  # UMAP 2d Histogram
-            #flg_fig += 2 ** 5  # 
-        else:
-            flg_fig = sys.argv[1]
-    
-        main(flg_fig, local, debug)
-=======
+#### ########################## #########################
+def main(pargs):
+
+    # UMAP gallery
+    if pargs.figure == 'augment':
+        fig_augmenting()
+
+    # UMAP LL
+    if pargs.figure == 'umap_LL':
+        # LL
+        #fig_umap_colored(local=local)
+        # DT
+        fig_umap_colored(local=local, metric='DT', outfile='fig_umap_DT.png',
+                         vmnx=(None, None))
+        # Clouds
+        #fig_umap_colored(local=local, metric='clouds', outfile='fig_umap_clouds.png',
+        #                 vmnx=(None,None))
+
+    # UMAP gallery
+    if pargs.figure == 'umap_gallery':
+        fig_umap_gallery(debug=pargs.debug, in_vmnx=(-5.,5.)) 
+        fig_umap_gallery(debug=pargs.debug, in_vmnx=None,
+                         outfile='fig_umap_gallery_novmnx.png')
+        fig_umap_gallery(debug=pargs.debug, in_vmnx=(-1.,1.), 
+                         outfile='fig_umap_gallery_vmnx1.png')
+
+    # UMAP LL Brazil
+    if pargs.figure  == 'umap_brazil':
+        fig_umap_colored(outfile='fig_umap_brazil.png', 
+                    region='brazil',
+                    point_size=1., 
+                    lbl=r'Brazil, $\Delta T \approx 2$K',
+                    vmnx=(-400, 400))
+
+    # UMAP 2d Histogram
+    if pargs.figure == 'umap_2dhist':
+        #
+        fig_umap_2dhist(vmax=80000, local=pargs.local)
+        # Near norm
+        fig_umap_2dhist(outfile='fig_umap_2dhist_inliers.png',
+                        local=pargs.local, cmap='Greens', 
+                        cuts='inliers')
+
+    # LL vs DT
+    if pargs.figure == 'LLvsDT':
+        fig_LLvsDT(local=pargs.local, debug=pargs.debug)
+    
+    # slopts
     if pargs.figure == 'slopes':
         fig_slopes(local=pargs.local, debug=pargs.debug)
 
     # 2D Stats
     if pargs.figure == '2d_stats':
         fig_2dstats(local=pargs.local, debug=pargs.debug)
-
-
+        
+    # learning_curve
+    if pargs.figure == 'learning_curve':
+        opt_path = './experiments/opt.json'
+        fig_train_valid_learn_curve(opt_path)
 
 # Command line execution
 if __name__ == '__main__':
 
     pargs = parse_option()
-
     main(pargs)
->>>>>>> 615a2cc7
