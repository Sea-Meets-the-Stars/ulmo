""" Basic I/O methods"""

import os
import numpy as np
import xarray as xr

import json
import pandas
import h5py 
from urllib.parse import urlparse
from io import BytesIO

# DO NOT IMOPRT ANY ULMO!

# s3
import smart_open
import boto3
import functools

endpoint_url = (os.getenv('ENDPOINT_URL') 
                if os.getenv('ENDPOINT_URL') is not None else 
                    'http://rook-ceph-rgw-nautiluss3.rook')

s3 = boto3.resource('s3', endpoint_url=endpoint_url)
client = boto3.client('s3', endpoint_url=endpoint_url)
tparams = {'client': client}
open = functools.partial(smart_open.open, 
                         transport_params=tparams)

<<<<<<< HEAD
import boto3
class Params():
    """Class that loads hyperparameters from a json file.
    Example:
    ```
    params = Params(json_path)
    print(params.learning_rate)
    params.learning_rate = 0.5  # change the value of learning_rate in params
    ```
    This module comes from:
    https://github.com/cs230-stanford/cs230-code-examples/blob/master/pytorch/vision/utils.py
    """

    def __init__(self, json_path):
        with open(json_path) as f:
            params = json.load(f)
            self.__dict__.update(params)

    def save(self, json_path):
        with open(json_path, 'w') as f:
            json.dump(self.__dict__, f, indent=4)
            
    def update(self, json_path):
        """Loads parameters from json file"""
        with open(json_path) as f:
            params = json.load(f)
            self.__dict__.update(params)

    @property
    def dict(self):
        """Gives dict-like access to Params instance by `params.dict['learning_rate']"""
        return self.__dict__

=======
>>>>>>> 8091fb47
def grab_cutout(cutout:pandas.core.series.Series, 
               close=True, pp_hf=None):                
    """Grab the pre-processed image of a cutout

    Args:
        cutout (pandas.core.series.Series): cutout
        close (bool, optional): If True, close the file afterwards. Defaults to True.
        pp_hf ([type], optional): [description]. Defaults to None.

    Returns:
        np.ndarray: Image of the cutout
    """
    # Open?
    if pp_hf is None:
        with open(cutout.pp_file, 'rb') as f:
            pp_hf = h5py.File(f, 'r')
    img = pp_hf['valid'][cutout.pp_idx, 0, ...]

    # Close?
    if close:
        pp_hf.close()
        return img
    else:
        return img, pp_hf


def list_of_bucket_files(inp:str, prefix='/', delimiter='/'):
    """Generate a list of files in the bucket

    Args:
        inp (str): name of bucket or full s3 path
        prefix (str, optional): Folder(s) path. Defaults to '/'.
        delimiter (str, optional): [description]. Defaults to '/'.

    Returns:
        list: List of files without s3 bucket prefix
    """
    if inp[0:2] == 's3':
        parsed_s3 = urlparse(inp)
        bucket_name = parsed_s3.netloc
        prefix = parsed_s3.path
    else:
        bucket_name = inp
    # Do it        
    prefix = prefix[1:] if prefix.startswith(delimiter) else prefix
    bucket = s3.Bucket(bucket_name)
    return list(_.key for _ in bucket.objects.filter(Prefix=prefix))                                

def load_nc(filename, field='SST', verbose=True):
    """
    Load a MODIS or equivalent .nc file
    Does not work for VIIRS
    Does not work for s3

    Parameters
    ----------
    filename : str
    field : str, optional
    verbose : bool, optional

    Returns
    -------
    field, qual, latitude, longitude : np.ndarray, np.ndarray, np.ndarray np.ndarray
        Temperture map
        Quality
        Latitutides
        Longitudes

    or None's if the data is corrupt!

    """
    geo = xr.open_dataset(
        filename_or_obj=filename,
        group='geophysical_data',
        engine='h5netcdf',
        mask_and_scale=True)
    nav = xr.open_dataset(
        filename_or_obj=filename,
        group='navigation_data',
        engine='h5netcdf',
        mask_and_scale=True)

    # Translate user field to MODIS
    mfields = dict(SST='sst', aph_443='aph_443_giop')

    # Flags
    mflags = dict(SST='qual_sst', aph_443='l2_flags')

    # Go for it
    try:
        # Fails if data is corrupt
        dfield = np.array(geo[mfields[field]])
        qual = np.array(geo[mflags[field]])
        latitude = np.array(nav['latitude'])
        longitude = np.array(nav['longitude'])
    except:
        if verbose:
            print("Data is corrupt!")
        return None, None, None, None

    geo.close()
    nav.close()

    # Return
    return dfield, qual, latitude, longitude

def load_main_table(tbl_file:str, verbose=True):
    """Load the table of cutouts 

    Args:
        tbl_file (str): Path to table of cutouts. Local or s3
        verbose (bool, optional): [description]. Defaults to True.

    Raises:
        IOError: [description]

    Returns:
        pandas.DataFrame: table of cutouts
    """
    _, file_extension = os.path.splitext(tbl_file)

    # s3?
    if tbl_file[0:5] == 's3://':
        inp = load_to_bytes(tbl_file)
    else:
        inp = tbl_file
        
    # Allow for various formats
    if file_extension == '.csv':
        main_table = pandas.read_csv(inp, index_col=0)
        # Set time
        if 'datetime' in main_table.keys():
            main_table.datetime = pandas.to_datetime(main_table.datetime)
    elif file_extension == '.feather':
        # Allow for s3
        main_table = pandas.read_feather(inp)
    elif file_extension == '.parquet':
        # Allow for s3
        main_table = pandas.read_parquet(inp)
    else:
        raise IOError("Bad table extension: ")
    # Report
    if verbose:
        print("Read main table: {}".format(tbl_file))
    return main_table

def load_to_bytes(s3_uri:str):
    """Load s3 file into memory as a Bytes object

    Args:
        s3_uri (str): Full s3 path

    Returns:
        BytesIO: object in memory
    """
    parsed_s3 = urlparse(s3_uri)
    f = BytesIO()
    s3.meta.client.download_fileobj(parsed_s3.netloc, 
                                    parsed_s3.path[1:], f)
    f.seek(0)
    return f


def download_file_from_s3(local_file:str, s3_uri:str, 
                          clobber_local=True):
    """ Grab an s3 file

    Args:
        local_file (str): [description]
        s3_uri (str): [description]
        clobber_local (bool, optional): [description]. Defaults to True.
    """
    parsed_s3 = urlparse(s3_uri)
    # Download preproc file for speed
    if not os.path.isfile(local_file) or clobber_local:
        print("Downloading from s3: {}".format(local_file))
        s3.Bucket(parsed_s3.netloc).download_file(
            parsed_s3.path[1:], local_file)
        print("Done!")
    
def upload_file_to_s3(local_file:str, s3_uri:str):
    """Upload a single file to s3 storage

    Args:
        local_file (str): path to local file
        s3_uri (str): URL for s3 file 
    """
    # https://boto3.amazonaws.com/v1/documentation/api/latest/guide/s3-uploading-files.html
    parsed_s3 = urlparse(s3_uri)
    s3.meta.client.upload_file(local_file,
                             parsed_s3.netloc, 
                             parsed_s3.path[1:])
    print("Uploaded {} to {}".format(local_file, s3_uri))
    
def write_bytes_to_local(bytes_:BytesIO, outfile:str):
    """Write a binary object to disk

    Args:
        bytes_ (BytesIO): contains the binary object
        outfile (str): [description]
    """
    bytes_.seek(0)
    with open(outfile, 'wb') as f:
        f.write(bytes_.getvalue())


def write_bytes_to_s3(bytes_:BytesIO, s3_uri:str):
    """Write bytes to s3 

    Args:
        bytes_ (BytesIO): contains the binary object
        s3_uri (str): Path to s3 bucket including filename
    """
    bytes_.seek(0)
    # Do it
    parsed_s3 = urlparse(s3_uri)
    s3.meta.client.upload_fileobj(Fileobj=bytes_, 
                             Bucket=parsed_s3.netloc, 
                             Key=parsed_s3.path[1:])

def write_main_table(main_table:pandas.DataFrame, outfile:str, to_s3=True):
    """Write Main table for ULMO analysis
    Format is determined from the outfile extension.
        Options are ".csv", ".feather", ".parquet"

    Args:
        main_table (pandas.DataFrame): Main table for ULMO analysis
        outfile (str): Output filename.  Its extension sets the format
        to_s3 (bool, optional): If True, write to s3

    Raises:
        IOError: [description]
    """
    _, file_extension = os.path.splitext(outfile)
    if file_extension == '.csv':
        main_table.to_csv(outfile, date_format='%Y-%m-%d %H:%M:%S')
    elif file_extension == '.feather':
        bytes_ = BytesIO()
        main_table.to_feather(path=bytes_)
        if to_s3:
            write_bytes_to_s3(bytes_, outfile)
        else:
            write_bytes_to_local(bytes_, outfile)
    elif file_extension == '.parquet':
        bytes_ = BytesIO()
        main_table.to_parquet(path=bytes_)
        if to_s3:
            write_bytes_to_s3(bytes_, outfile)
        else:
            write_bytes_to_local(bytes_, outfile)
    else:
        raise IOError("Not ready for this")
    print("Wrote Analysis Table: {}".format(outfile))<|MERGE_RESOLUTION|>--- conflicted
+++ resolved
@@ -27,8 +27,6 @@
 open = functools.partial(smart_open.open, 
                          transport_params=tparams)
 
-<<<<<<< HEAD
-import boto3
 class Params():
     """Class that loads hyperparameters from a json file.
     Example:
@@ -61,8 +59,6 @@
         """Gives dict-like access to Params instance by `params.dict['learning_rate']"""
         return self.__dict__
 
-=======
->>>>>>> 8091fb47
 def grab_cutout(cutout:pandas.core.series.Series, 
                close=True, pp_hf=None):                
     """Grab the pre-processed image of a cutout
