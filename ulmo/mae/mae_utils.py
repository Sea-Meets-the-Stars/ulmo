--- conflicted
+++ resolved
@@ -3,14 +3,9 @@
 import os
 
 def img_filename(t_per:int, p_per:int,
-<<<<<<< HEAD
-                 mae_img_path = 's3://llc/mae/PreProc/valid'):
-=======
                  mae_img_path = 's3://llc/mae/Recon'):
->>>>>>> ff5cdeeb
     """Generate the image filename from the
     percentiles
-
     Args:
         t_per (int):
             Patch percentile of the model used 
@@ -18,7 +13,6 @@
             Patch percentile of the data
         mae_img_path (str, optional):
             s3 path to the image file
-
     Returns:
         str: filename with s3 path
     
@@ -29,14 +23,9 @@
     return img_file
 
 def mask_filename(t_per:int, p_per:int,
-<<<<<<< HEAD
-                 mae_mask_path = 's3://llc/mae/PreProc/valid'):
-=======
                  mae_mask_path = 's3://llc/mae/Recon'):
->>>>>>> ff5cdeeb
     """Generate the image filename from the
     percentiles
-
     Args:
         t_per (int):
             Patch percentile of the model used 
@@ -44,7 +33,6 @@
             Patch percentile of the data
         mae_img_path (str, optional):
             s3 path to the image file
-
     Returns:
         str: filename with s3 path
     
@@ -57,7 +45,6 @@
 
 def parse_mae_img_file(img_file:str):
     """ Grab the train and patch percentages from the image filename
-
     Args:
         img_file (str): 
             Assumes mae_reconstruct_tXX_pXX.h5 format
