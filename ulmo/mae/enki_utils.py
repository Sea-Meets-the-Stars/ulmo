""" Utility methods for Enki """

from pkg_resources import resource_filename

import os
import numpy as np

import pandas

def load_bias(tp:tuple=None, bias_path:str=None, dataset:str='LLC2_nonoise'):
    """ Load the bias values

    Args:
        tp (tuple, optional): _description_. Defaults to None.

    Returns:
        _type_: _description_
    """
    # Name
    if bias_path is None:
<<<<<<< HEAD
=======
        if dataset == 'VIIRS':
            dataset = 'LLC2_nonoise'
>>>>>>> b6f3810b
        bias_path = os.path.join(resource_filename('ulmo', 'runs'), 
            'Enki', 'Masters', f'enki_bias_{dataset}.csv')
    # Load
    print(f"Loading bias table from {bias_path}")
    bias = pandas.read_csv(bias_path)
    # Value?
    if tp is not None:
        bias = float(bias[(bias.t==tp[0]) & (bias.p==tp[1])]['median'])
    return bias

def img_filename(t_per:int, p_per:int,
                 mae_img_path:str=None,
                 local:bool=False,
                 dataset:str='LLC'):
    """Generate the image filename from the
    percentiles
    Args:
        t_per (int):
            Patch percentile of the model used 
        p_per (int):
            Patch percentile of the data
        mae_img_path (str, optional):
            path to the image file
        local (bool, optional):
            Use local path?
        dataset (str, optional):
            Dataset name
    Returns:
        str: filename with s3 path
    
    """
    # Path
    if mae_img_path is None:
        if local:
            if dataset == 'LLC':
                root = 'mae'
                dpath = os.path.join(os.getenv('OS_OGCM'), 'LLC')
            elif dataset == 'LLC2_nonoise':
                root = 'enki'
                dpath = os.path.join(os.getenv('OS_OGCM'), 'LLC')
            elif dataset == 'LLC2_noise':
                root = 'enki_noise'
                dpath = os.path.join(os.getenv('OS_OGCM'), 'LLC')
<<<<<<< HEAD
=======
            elif dataset == 'LLC2_noise02':
                root = 'enki_noise02'
                dpath = os.path.join(os.getenv('OS_OGCM'), 'LLC')
>>>>>>> b6f3810b
            elif dataset == 'VIIRS':
                root = 'VIIRS_100clear'
                dpath = os.path.join(os.getenv('OS_SST'), 'VIIRS')
            mae_img_path = os.path.join(dpath, 'Enki', 'Recon')
        else:
            if dataset != 'LLC':
                raise NotImplementedError("Only LLC for now")
            mae_img_path = 's3://llc/mae/Recon'
            root = 'mae'
    # Base
    base_name = f'{root}_reconstruct_t{t_per:02d}_p{p_per:02d}.h5'

    # Finish
    img_file = os.path.join(mae_img_path, base_name)

    # Return
    return img_file

def mask_filename(t_per:int, p_per:int,
                 mae_img_path:str=None,
                 local:bool=False,
                 dataset:str='LLC'):
    """Generate the image filename from the
    percentiles
    Args:
        t_per (int):
            Patch percentile of the model used 
        p_per (int):
            Patch percentile of the data
        mae_img_path (str, optional):
            s3 path to the image file
        local (bool, optional):
            Use local path?
        dataset (str, optional):
            Dataset name
    Returns:
        str: filename with s3 path
    
    """
    recon_file = img_filename(t_per, p_per, mae_img_path=mae_img_path, local=local,
                              dataset=dataset)
    mask_file = recon_file.replace('reconstruct', 'mask')

    return mask_file

def parse_enki_file(ifile:str):
    """ Grab the train and patch percentages from the input filename

    Args:
        img_file (str): 
            Assumes mae_reconstruct_tXX_pXX.h5 format

    Returns:
        tuple: train and patch percentages (str,str`)
    """

    prs = os.path.basename(ifile).split('_')

    # Train %
    assert prs[2][0] == 't'
    t_per = prs[2][1:]

    # Patch %
    assert prs[3][0] == 'p'
    p_per = prs[3][1:3]

    return t_per, p_per


def parse_metric(tbl:pandas.DataFrame, metric:str):
    """ Parse the metric

    Args:
        tbl (pandas.DataFrame): 
            Table of patch statistics
        metric (str): 
            Metric to parse

    Raises:
        IOError: _description_

    Returns:
        tuple: values (np.ndarray), label (str)
    """

    if metric == 'abs_median_diff':
        values = np.abs(tbl.median_diff)
        label = r'$|\rm median\_diff |$'
    elif metric == 'median_diff':
        values = tbl.median_diff
        label = 'median_diff'
    elif metric == 'std_diff':
        values = tbl.std_diff
        label = 'RMSE'
    elif metric == 'log10_std_diff':
        values = np.log10(tbl.std_diff)
        label = r'$\log_{10} \, \rm RMSE$'
    elif metric == 'log10_stdT':
        values = np.log10(tbl.stdT)
        label = r'$\log_{10} \, \sigma_{T}$'
    else:
        raise IOError(f"bad metric: {metric}")

    # Return
    return values, label

def set_files(dataset:str, t:int, p:int):
    """ Set the files for a given dataset, t, p

    Args:
        dataset (str): 
<<<<<<< HEAD
            Dataset name ['VIIRS', 'LLC', 'LLC2]
=======
            Dataset name ['VIIRS', 'LLC', 'LLC2', 'LLC2_nonoise']
>>>>>>> b6f3810b
        t (int): 
            Train percentile
        p (int): 
            Patch percentile

    Raises:
        ValueError: _description_

    Returns:
        tuple: 4 str object -- tbl_file, orig_file, recon_file, mask_file
    """
    sst_path = os.getenv('OS_SST')
    enki_path = os.path.join(os.getenv('OS_OGCM'), 'LLC', 'Enki')

    if dataset == 'VIIRS':
        tbl_file = os.path.join('s3://viirs', 'Tables', 
                                'VIIRS_all_100clear_std.parquet')
        orig_file = os.path.join(sst_path, 'VIIRS', 
                                          'PreProc', 'VIIRS_all_100clear_preproc.h5')
    elif dataset == 'LLC':
        tbl_file = 's3://llc/mae/Tables/MAE_LLC_valid_nonoise.parquet'
        orig_file = os.path.join(enki_path, 'PreProc', 
                                 'MAE_LLC_valid_nonoise_preproc.h5')
    elif dataset == 'LLC2_nonoise':
        tbl_file = 's3://llc/mae/Tables/Enki_LLC_valid_nonoise.parquet'
        orig_file = os.path.join(enki_path, 'PreProc', 
                                 'Enki_LLC_valid_nonoise_preproc.h5')
    elif dataset == 'LLC2_noise':
        tbl_file = 's3://llc/mae/Tables/Enki_LLC_valid_noise.parquet'
        orig_file = os.path.join(enki_path, 'PreProc', 
                                 'Enki_LLC_valid_noise_preproc.h5')
<<<<<<< HEAD
=======
    elif dataset == 'LLC2_noise02':
        tbl_file = 's3://llc/mae/Tables/Enki_LLC_valid_noise02.parquet'
        orig_file = os.path.join(enki_path, 'PreProc', 
                                 'Enki_LLC_valid_noise02_preproc.h5')
>>>>>>> b6f3810b
    else:
        raise ValueError("Bad dataset")

    recon_file = img_filename(t,p, local=True, dataset=dataset)
    mask_file = mask_filename(t,p, local=True, dataset=dataset)

    return tbl_file, orig_file, recon_file, mask_file<|MERGE_RESOLUTION|>--- conflicted
+++ resolved
@@ -18,11 +18,8 @@
     """
     # Name
     if bias_path is None:
-<<<<<<< HEAD
-=======
         if dataset == 'VIIRS':
             dataset = 'LLC2_nonoise'
->>>>>>> b6f3810b
         bias_path = os.path.join(resource_filename('ulmo', 'runs'), 
             'Enki', 'Masters', f'enki_bias_{dataset}.csv')
     # Load
@@ -66,12 +63,9 @@
             elif dataset == 'LLC2_noise':
                 root = 'enki_noise'
                 dpath = os.path.join(os.getenv('OS_OGCM'), 'LLC')
-<<<<<<< HEAD
-=======
             elif dataset == 'LLC2_noise02':
                 root = 'enki_noise02'
                 dpath = os.path.join(os.getenv('OS_OGCM'), 'LLC')
->>>>>>> b6f3810b
             elif dataset == 'VIIRS':
                 root = 'VIIRS_100clear'
                 dpath = os.path.join(os.getenv('OS_SST'), 'VIIRS')
@@ -183,11 +177,7 @@
 
     Args:
         dataset (str): 
-<<<<<<< HEAD
-            Dataset name ['VIIRS', 'LLC', 'LLC2]
-=======
             Dataset name ['VIIRS', 'LLC', 'LLC2', 'LLC2_nonoise']
->>>>>>> b6f3810b
         t (int): 
             Train percentile
         p (int): 
@@ -219,13 +209,10 @@
         tbl_file = 's3://llc/mae/Tables/Enki_LLC_valid_noise.parquet'
         orig_file = os.path.join(enki_path, 'PreProc', 
                                  'Enki_LLC_valid_noise_preproc.h5')
-<<<<<<< HEAD
-=======
     elif dataset == 'LLC2_noise02':
         tbl_file = 's3://llc/mae/Tables/Enki_LLC_valid_noise02.parquet'
         orig_file = os.path.join(enki_path, 'PreProc', 
                                  'Enki_LLC_valid_noise02_preproc.h5')
->>>>>>> b6f3810b
     else:
         raise ValueError("Bad dataset")
 
