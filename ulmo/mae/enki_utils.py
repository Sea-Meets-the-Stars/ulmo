""" Utility methods for Enki """
<<<<<<< HEAD

from pkg_resources import resource_filename

=======
>>>>>>> 2d8ac2a3
import os
import numpy as np

import pandas

import pandas

def load_bias(tp:tuple=None):
    bias_path = os.path.join(resource_filename('ulmo', 'runs'), 
        'Enki', 'Masters', 'enki_bias_LLC.csv')
    bias = pandas.read_csv(bias_path)
    # Value?
    if tp is not None:
        bias = float(bias[(bias.t==tp[0]) & (bias.p==tp[1])]['median'])
    return bias

def img_filename(t_per:int, p_per:int,
                 mae_img_path:str=None,
                 local:bool=False,
                 dataset:str='LLC'):
    """Generate the image filename from the
    percentiles
    Args:
        t_per (int):
            Patch percentile of the model used 
        p_per (int):
            Patch percentile of the data
        mae_img_path (str, optional):
            path to the image file
        local (bool, optional):
            Use local path?
        dataset (str, optional):
            Dataset name
    Returns:
        str: filename with s3 path
    
    """
    # Path
    if mae_img_path is None:
        if local:
            if dataset == 'LLC':
                root = 'mae'
                dpath = os.path.join(os.getenv('OS_OGCM'), 'LLC')
            elif dataset == 'VIIRS':
                root = 'VIIRS_100clear'
                dpath = os.path.join(os.getenv('OS_SST'), 'VIIRS')
            mae_img_path = os.path.join(dpath, 'Enki', 'Recon')
        else:
            if dataset != 'LLC':
                raise NotImplementedError("Only LLC for now")
            mae_img_path = 's3://llc/mae/Recon'
            root = 'mae'
    # Base
    base_name = f'{root}_reconstruct_t{t_per:02d}_p{p_per:02d}.h5'

    # Finish
    img_file = os.path.join(mae_img_path, base_name)

    # Return
    return img_file

def mask_filename(t_per:int, p_per:int,
                 mae_img_path:str=None,
                 local:bool=False,
                 dataset:str='LLC'):
    """Generate the image filename from the
    percentiles
    Args:
        t_per (int):
            Patch percentile of the model used 
        p_per (int):
            Patch percentile of the data
        mae_img_path (str, optional):
            s3 path to the image file
        local (bool, optional):
            Use local path?
        dataset (str, optional):
            Dataset name
    Returns:
        str: filename with s3 path
    
    """
    recon_file = img_filename(t_per, p_per, mae_img_path=mae_img_path, local=local,
                              dataset=dataset)
    mask_file = recon_file.replace('reconstruct', 'mask')

    return mask_file

def parse_enki_file(ifile:str):
    """ Grab the train and patch percentages from the input filename

    Args:
        img_file (str): 
            Assumes mae_reconstruct_tXX_pXX.h5 format

    Returns:
        tuple: train and patch percentages (str,str`)
    """

    prs = os.path.basename(ifile).split('_')

    # Train %
    assert prs[2][0] == 't'
    t_per = prs[2][1:]

    # Patch %
    assert prs[3][0] == 'p'
    p_per = prs[3][1:3]

    return t_per, p_per


def parse_metric(tbl:pandas.DataFrame, metric:str):
    """ Parse the metric

    Args:
        tbl (pandas.DataFrame): 
            Table of patch statistics
        metric (str): 
            Metric to parse

    Raises:
        IOError: _description_

    Returns:
        tuple: values (np.ndarray), label (str)
    """

    if metric == 'abs_median_diff':
        values = np.abs(tbl.median_diff)
        label = r'$|\rm median\_diff |$'
    elif metric == 'median_diff':
        values = tbl.median_diff
        label = 'median_diff'
    elif metric == 'std_diff':
        values = tbl.std_diff
        label = 'RMSE'
    elif metric == 'log10_std_diff':
        values = np.log10(tbl.std_diff)
        label = r'$\log_{10} \, \rm RMSE$'
    elif metric == 'log10_stdT':
        values = np.log10(tbl.stdT)
        label = r'$\log_{10} \, \sigma_{T}$'
    else:
        raise IOError(f"bad metric: {metric}")

    # Return
    return values, label<|MERGE_RESOLUTION|>--- conflicted
+++ resolved
@@ -1,10 +1,7 @@
 """ Utility methods for Enki """
-<<<<<<< HEAD
 
 from pkg_resources import resource_filename
 
-=======
->>>>>>> 2d8ac2a3
 import os
 import numpy as np
 
