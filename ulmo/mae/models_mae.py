
# Copyright (c) Meta Platforms, Inc. and affiliates.
# All rights reserved.

# This source code is licensed under the license found in the
# LICENSE file in the root directory of this source tree.
# --------------------------------------------------------
# References:
# timm: https://github.com/rwightman/pytorch-image-models/tree/master/timm
# DeiT: https://github.com/facebookresearch/deit
# --------------------------------------------------------

from functools import partial

import torch
import torch.nn as nn

from timm.models.vision_transformer import PatchEmbed, Block

from ulmo.mae.util.pos_embed import get_2d_sincos_pos_embed

from IPython import embed


class MaskedAutoencoderViT(nn.Module):
    """ Masked Autoencoder with VisionTransformer backbone
    """
    def __init__(self, img_size=64, patch_size=16, in_chans=1,
                 embed_dim=1024, depth=24, num_heads=16,
                 decoder_embed_dim=512, decoder_depth=8, decoder_num_heads=16,
                 mlp_ratio=4., norm_layer=nn.LayerNorm, norm_pix_loss=False):
        super().__init__()

        # --------------------------------------------------------------------------
        # MAE encoder specifics
        self.patch_embed = PatchEmbed(img_size, patch_size, in_chans, embed_dim)
        num_patches = self.patch_embed.num_patches

        self.cls_token = nn.Parameter(torch.zeros(1, 1, embed_dim))
        self.pos_embed = nn.Parameter(torch.zeros(1, num_patches + 1, embed_dim), requires_grad=False)  # fixed sin-cos embedding

        self.blocks = nn.ModuleList([
            Block(embed_dim, num_heads, mlp_ratio, qkv_bias=True, qk_scale=None, norm_layer=norm_layer)
            for i in range(depth)])
        self.norm = norm_layer(embed_dim)
        # --------------------------------------------------------------------------

        # --------------------------------------------------------------------------
        # MAE decoder specifics
        self.decoder_embed = nn.Linear(embed_dim, decoder_embed_dim, bias=True)

        self.mask_token = nn.Parameter(torch.zeros(1, 1, decoder_embed_dim))

        self.decoder_pos_embed = nn.Parameter(torch.zeros(1, num_patches + 1, decoder_embed_dim), requires_grad=False)  # fixed sin-cos embedding

        self.decoder_blocks = nn.ModuleList([
            Block(decoder_embed_dim, decoder_num_heads, mlp_ratio, qkv_bias=True, qk_scale=None, norm_layer=norm_layer)
            for i in range(decoder_depth)])

        self.decoder_norm = norm_layer(decoder_embed_dim)
        self.decoder_pred = nn.Linear(decoder_embed_dim, patch_size**2 * in_chans, bias=True) # decoder to patch
        # --------------------------------------------------------------------------

        self.norm_pix_loss = norm_pix_loss

        self.initialize_weights()

    def initialize_weights(self):
        # initialization
        # initialize (and freeze) pos_embed by sin-cos embedding
        pos_embed = get_2d_sincos_pos_embed(self.pos_embed.shape[-1], int(self.patch_embed.num_patches**.5), cls_token=True)
        self.pos_embed.data.copy_(torch.from_numpy(pos_embed).float().unsqueeze(0))

        decoder_pos_embed = get_2d_sincos_pos_embed(self.decoder_pos_embed.shape[-1], int(self.patch_embed.num_patches**.5), cls_token=True)
        self.decoder_pos_embed.data.copy_(torch.from_numpy(decoder_pos_embed).float().unsqueeze(0))

        # initialize patch_embed like nn.Linear (instead of nn.Conv2d)
        w = self.patch_embed.proj.weight.data
        torch.nn.init.xavier_uniform_(w.view([w.shape[0], -1]))

        # timm's trunc_normal_(std=.02) is effectively normal_(std=0.02) as cutoff is too big (2.)
        torch.nn.init.normal_(self.cls_token, std=.02)
        torch.nn.init.normal_(self.mask_token, std=.02)

        # initialize nn.Linear and nn.LayerNorm
        self.apply(self._init_weights)

    def _init_weights(self, m):
        if isinstance(m, nn.Linear):
            # we use xavier_uniform following official JAX ViT:
            torch.nn.init.xavier_uniform_(m.weight)
            if isinstance(m, nn.Linear) and m.bias is not None:
                nn.init.constant_(m.bias, 0)
        elif isinstance(m, nn.LayerNorm):
            nn.init.constant_(m.bias, 0)
            nn.init.constant_(m.weight, 1.0)

    def patchify(self, imgs):
        """
        imgs: (N, 3, H, W) I think the 3 is channels. Which in our case is 1
        x: (N, L, patch_size**2 *3) 2 should be 1
        """
        p = self.patch_embed.patch_size[0]
        assert imgs.shape[2] == imgs.shape[3] and imgs.shape[2] % p == 0

        h = w = imgs.shape[2] // p
        x = imgs.reshape(shape=(imgs.shape[0], 1, h, p, w, p))
        x = torch.einsum('nchpwq->nhwpqc', x)
        x = x.reshape(shape=(imgs.shape[0], h * w, p**2 * 1))
        return x

    def unpatchify(self, x):
        """
        x: (N, L, patch_size**2 *3) 3 should be 1
        imgs: (N, 3, H, W) 3 should be 1
        """
        p = self.patch_embed.patch_size[0]
        h = w = int(x.shape[1]**.5)
        assert h * w == x.shape[1]
        
        x = x.reshape(shape=(x.shape[0], h, w, p, p, 1)) # x.reshape(shape=(x.shape[0], h, w, p, p, 3))
        x = torch.einsum('nhwpqc->nchpwq', x)
        imgs = x.reshape(shape=(x.shape[0], 1, h * p, h * p)) # x.reshape(shape=(x.shape[0], 3, h * p, h * p))
        return imgs

    def random_masking(self, x, mask_ratio):
        """
        Perform per-sample random masking by per-sample shuffling.
        Per-sample shuffling is done by argsort random noise.
        x: [N, L, D], sequence

        Returns:
            tuple: x_masked, mask, ids_restore
        """
        N, L, D = x.shape  # batch, length, dim
        len_keep = int(L * (1 - mask_ratio))
        
        noise = torch.rand(N, L, device=x.device)  # noise in [0, 1]
        
        # sort noise for each sample
        ids_shuffle = torch.argsort(noise, dim=1)  # ascend: small is keep, large is remove
        ids_restore = torch.argsort(ids_shuffle, dim=1)

        # keep the first subset
        ids_keep = ids_shuffle[:, :len_keep]
        x_masked = torch.gather(x, dim=1, index=ids_keep.unsqueeze(-1).repeat(1, 1, D))

        # generate the binary mask: 0 is keep, 1 is remove
        mask = torch.ones([N, L], device=x.device)
        mask[:, :len_keep] = 0
        # unshuffle to get the binary mask
        mask = torch.gather(mask, dim=1, index=ids_restore)
        embed(header='153 of models')

<<<<<<< HEAD
        # Return
=======
        embed(header='154 of random')


>>>>>>> c70e6bf9
        return x_masked, mask, ids_restore

    def impose_masking(self, x, mask):
        """
        Perform per-sample masking using the input masks
        x: [N, L, D], sequence
        mask: [N, D], sequence

        Returns:
            tuple: x_masked, mask, ids_restore
        """
        N, L, D = x.shape  # batch, length, dim

        # Build the ids
        keep = []
        shuffle = []
        for i in range(N):
            keep.append(torch.where(mask[i] == 0)[0])
            shuffle.append(torch.cat((keep[-1],torch.where(
                mask[i] == 1)[0])))
        ids_keep2 = torch.cat(keep).reshape((N, -1))
        ids_shuffle2 = torch.cat(shuffle).reshape((N, -1))
        ids_restore2 = torch.argsort(ids_shuffle2, dim=1)

        # x
        x_masked = torch.gather(x, dim=1, index=ids_keep2.unsqueeze(-1).repeat(1, 1, D))

        # Return
        return x_masked, mask, ids_restore2


    def forward_encoder(self, x, mask_ratio, user_masks=None):
        embed(header='189 of forward_encoder')
        # embed patches
        x = self.patch_embed(x)
        # add pos embed w/o cls token
        x = x + self.pos_embed[:, 1:, :]

        # masking: length -> length * mask_ratio
        if user_masks is None:
            x, mask, ids_restore = self.random_masking(x, mask_ratio)
        else:
            x, mask, ids_restore = self.impose_masking(x, user_masks)

        # append cls token
        cls_token = self.cls_token + self.pos_embed[:, :1, :]
        cls_tokens = cls_token.expand(x.shape[0], -1, -1)
        x = torch.cat((cls_tokens, x), dim=1)

        # apply Transformer blocks
        for blk in self.blocks:
            x = blk(x)
        x = self.norm(x)

        return x, mask, ids_restore

    def forward_decoder(self, x, ids_restore):
        # embed tokens
        x = self.decoder_embed(x)

        # append mask tokens to sequence
        mask_tokens = self.mask_token.repeat(x.shape[0], ids_restore.shape[1] + 1 - x.shape[1], 1)
        x_ = torch.cat([x[:, 1:, :], mask_tokens], dim=1)  # no cls token
        x_ = torch.gather(x_, dim=1, index=ids_restore.unsqueeze(-1).repeat(1, 1, x.shape[2]))  # unshuffle
        x = torch.cat([x[:, :1, :], x_], dim=1)  # append cls token

        # add pos embed
        x = x + self.decoder_pos_embed

        # apply Transformer blocks
        for blk in self.decoder_blocks:
            x = blk(x)
        x = self.decoder_norm(x)

        # predictor projection
        x = self.decoder_pred(x)

        # remove cls token
        x = x[:, 1:, :]

        return x

    def forward_loss(self, imgs, pred, mask):
        """
        imgs: [N, 3, H, W] # 3 is 1
        pred: [N, L, p*p*3] # 3 is... also probably one? :P
        mask: [N, L], 0 is keep, 1 is remove, 
        """
        target = self.patchify(imgs)
        if self.norm_pix_loss:
            mean = target.mean(dim=-1, keepdim=True)
            var = target.var(dim=-1, keepdim=True)
            target = (target - mean) / (var + 1.e-6)**.5

        loss = (pred - target) ** 2
        loss = loss.mean(dim=-1)  # [N, L], mean loss per patch

        loss = (loss * mask).sum() / mask.sum()  # mean loss on removed patches
        return loss

    def forward(self, imgs, mask_ratio=0.75, masks=None):
        """ Forward pass of the model

        Args:
            imgs (_type_): _description_
            mask_ratio (float, optional): 
                Masking ratio. Defaults to 0.75.
                Over-ridden by masks, if provided
            masks (array-like, optional): 
                Masks to be used for reconstruction. 

        Returns:
            _type_: _description_
        """
        latent, mask, ids_restore = self.forward_encoder(
            imgs, mask_ratio, user_masks=masks)
        pred = self.forward_decoder(latent, ids_restore)  # [N, L, p*p*3] --> [N, L, p*p*1]?
        loss = self.forward_loss(imgs, pred, mask)
        return loss, pred, mask
        
        
# MAE Model
def mae_vit_LLC_patch4(**kwargs):
    model = MaskedAutoencoderViT( # changing embed_dim from 768 fucks it up big time
        patch_size=4, embed_dim=256, depth=12, num_heads=16,
        decoder_embed_dim=512, decoder_depth=8, decoder_num_heads=16,
        mlp_ratio=4, norm_layer=partial(nn.LayerNorm, eps=1e-6), **kwargs)
    return model
    
    
def mae_vit_base_patch16_dec512d8b(**kwargs):
    model = MaskedAutoencoderViT(
        patch_size=16, embed_dim=768, depth=12, num_heads=12,
        decoder_embed_dim=512, decoder_depth=8, decoder_num_heads=16,
        mlp_ratio=4, norm_layer=partial(nn.LayerNorm, eps=1e-6), **kwargs)
    return model

def mae_vit_large_patch16_dec512d8b(**kwargs):
    model = MaskedAutoencoderViT(
        patch_size=16, embed_dim=1024, depth=24, num_heads=16,
        decoder_embed_dim=512, decoder_depth=8, decoder_num_heads=16,
        mlp_ratio=4, norm_layer=partial(nn.LayerNorm, eps=1e-6), **kwargs)
    return model

def mae_vit_huge_patch14_dec512d8b(**kwargs):
    model = MaskedAutoencoderViT(
        patch_size=14, embed_dim=1280, depth=32, num_heads=16,
        decoder_embed_dim=512, decoder_depth=8, decoder_num_heads=16,
        mlp_ratio=4, norm_layer=partial(nn.LayerNorm, eps=1e-6), **kwargs)
    return model


# set recommended archs
mae_vit_LLC_patch4 = mae_vit_LLC_patch4
mae_vit_base_patch16 = mae_vit_base_patch16_dec512d8b  # decoder: 512 dim, 8 blocks
mae_vit_large_patch16 = mae_vit_large_patch16_dec512d8b  # decoder: 512 dim, 8 blocks
mae_vit_huge_patch14 = mae_vit_huge_patch14_dec512d8b  # decoder: 512 dim, 8 blocks


def prepare_model(chkpt_path:str, arch='mae_vit_LLC_patch4'):

    # build model
    #model = getattr(models_mae, arch)()
    model = globals()[arch]()

    # load model
    checkpoint = torch.load(chkpt_path, map_location='cpu')
    msg = model.load_state_dict(checkpoint['model'], strict=False)
    print(msg)

    return model<|MERGE_RESOLUTION|>--- conflicted
+++ resolved
@@ -152,13 +152,8 @@
         mask = torch.gather(mask, dim=1, index=ids_restore)
         embed(header='153 of models')
 
-<<<<<<< HEAD
+
         # Return
-=======
-        embed(header='154 of random')
-
-
->>>>>>> c70e6bf9
         return x_masked, mask, ids_restore
 
     def impose_masking(self, x, mask):
