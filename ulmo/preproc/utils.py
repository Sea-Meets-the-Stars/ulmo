""" Utilities for pre-processing steps"""

import numpy as np
import os

import pandas
import h5py

from skimage.restoration import inpaint as sk_inpaint
from scipy.ndimage import median_filter
from scipy import special
from skimage.transform import downscale_local_mean
from skimage import filters
from sklearn.utils import shuffle

from functools import partial
from concurrent.futures import ProcessPoolExecutor
from tqdm import tqdm

from ulmo import defs as ulmo_defs
from ulmo.preproc import io as pp_io
from ulmo import io as ulmo_io

from IPython import embed


<<<<<<< HEAD
def build_mask(sst, qual, qual_thresh=2, lower_qual=True,
               temp_bounds=(-2,33)):
=======
def build_mask(dfield, qual, qual_thresh=2, temp_bounds=(-2,33),
               field='SST'):
>>>>>>> 7a7189b9
    """
    Generate a mask based on NaN, qual, and other bounds

    Parameters
    ----------
    dfield : np.ndarray
        Full data image
    qual : np.ndarray
        Quality image
<<<<<<< HEAD
    qual_thresh : int, optional
        Quality threshold value  
    lower_qual : bool, optional
        If True, the qual_thresh is a lower bound, i.e. mask values above this  
        Otherwise, mask those below!
    temp_bounds : tuple
=======
    qual_thresh : int
        Quality threshold value;  qual must exceed this
    temp_bounds : tuple, optional
>>>>>>> 7a7189b9
        Temperature interval considered valid
        Used for SST
    field : str, optional
        Options: SST, aph_443

    Returns
    -------
    masks : np.ndarray
        mask;  True = bad

    """
<<<<<<< HEAD
    # Deal with NANs
    sst[np.isnan(sst)] = np.nan
    if qual is not None:
        #qual[np.isnan(qual)] = np.nan
        masks = np.logical_or(np.isnan(sst), np.isnan(qual))
=======
    dfield[np.isnan(dfield)] = np.nan
    if field == 'SST':
        if qual is None:
            qual = np.zeros_like(dfield).astype(int)
        qual[np.isnan(qual)] = np.nan
>>>>>>> 7a7189b9
    else:
        if qual is None:
            raise IOError("Need to deal with qual for color.  Just a reminder")
        # Deal with NaN
    masks = np.logical_or(np.isnan(dfield), np.isnan(qual))

    # Quality
    # TODO -- Do this right for color
    qual_masks = np.zeros_like(masks)
<<<<<<< HEAD
    if qual is not None and qual_thresh is not None:
        if lower_qual:
            qual_masks[~masks] = (qual[~masks] > qual_thresh) | (sst[~masks] <= temp_bounds[0]) | (sst[~masks] > temp_bounds[1])
        else:
            qual_masks[~masks] = (qual[~masks] < qual_thresh) | (sst[~masks] <= temp_bounds[0]) | (sst[~masks] > temp_bounds[1])
    else:
        qual_masks[~masks] = (sst[~masks] <= temp_bounds[0]) | (sst[~masks] > temp_bounds[1])

    # Finish
    masks = np.logical_or(masks, qual_masks)
=======
    qual_masks[~masks] = (qual[~masks] > qual_thresh)
    # Temperature bounds
    #
    value_masks = np.zeros_like(masks)
    if field == 'SST':
        value_masks = (dfield[~masks] <= temp_bounds[0]) | (dfield[~masks] > temp_bounds[1])
    # Union
    masks = np.logical_or(masks, qual_masks, value_masks)
>>>>>>> 7a7189b9

    # Return
    return masks

def prep_table_for_preproc(tbl, preproc_root, field_size=None):
    # Prep Table
    for key in ['filename', 'pp_file']:
        if key not in tbl.keys():
            tbl[key] = ''
    tbl['pp_root'] = preproc_root
    if field_size is not None:
        tbl['field_size'] = field_size[0]
    tbl['pp_idx'] = -1
    tbl['pp_type'] = ulmo_defs.mtbl_dmodel['pp_type']['init']
    # 
    return tbl

def preproc_image(item:tuple, pdict:dict, use_mask=False,
                  inpainted_mask=False):
    """
    Simple wrapper for preproc_field()
    Mainly for multi-processing

    Parameters
    ----------
    item : tuple
        field, idx or field,mask,idx (use_mask=True)
    pdict : dict
        Preprocessing dict
    use_mask : bool, optional
        If True, allow for an input mask
    inpainted_mask : bool, optional
        If True, the tuple includes an inpainted_mask
        instead of a simple mask.

    Returns
    -------
    pp_field, idx, meta : np.ndarray, int, dict

    """
    # Unpack
    if use_mask:
        field, mask, idx = item
        if inpainted_mask:
            true_mask = np.isfinite(mask)
            # Fill-in inpainted values
            field[true_mask] = mask[true_mask]
            # Overwrite
            mask = true_mask
    else:
        field, idx = item
        mask = None

    # Run
    pp_field, meta = preproc_field(field, mask, **pdict)

    # Failed?
    if pp_field is None:
        return None

    # Return
    return pp_field.astype(np.float32), idx, meta


def preproc_field(field, mask, inpaint=True, median=True, med_size=(3,1),
                  downscale=True, dscale_size=(2,2), sigmoid=False, scale=None,
                  expon=None, only_inpaint=False, gradient=False,
                  min_mean=None, de_mean=True,
                  noise=None,
                  log_scale=False, **kwargs):
    """
    Preprocess an input field image with a series of steps:
        1. Inpainting
        2. Add noise
        3. Median
        4. Downscale
        5. Sigmoid
        6. Scale
        7. Remove mean
        8. Sobel
        9. Log

    Parameters
    ----------
    field : np.ndarray
    mask : np.ndarray or None
        Data mask.  True = masked
        Required for inpainting
    inpaint : bool, optional
        if True, inpaint masked values
    median : bool, optional
        If True, apply a median filter
    med_size : tuple
        Median window to apply
    downscale : bool, optional
        If True downscale the image
    dscale_size : tuple, optional
        Size to rescale by
    noise : float, optional
        If provided, add white noise with this value
    scale : float, optional
        Scale the SSTa values by this multiplicative factor
    expon : float
        Exponate the SSTa values by this exponent
    gradient : bool, optional
        If True, apply a Sobel gradient enhancing filter
    de_mean : bool, optional
        If True, subtract the mean
    min_mean : float, optional
        If provided, require the image has a mean exceeding this value
    **kwargs : catches extraction keywords

    Returns
    -------
    pp_field, meta_dict : np.ndarray, dict
        Pre-processed field, mean temperature

    """
    meta_dict = {}
    # Inpaint?
    if inpaint:
        if mask.dtype.name != 'uint8':
            mask = np.uint8(mask)
        field = sk_inpaint.inpaint_biharmonic(field, mask, multichannel=False)

    if only_inpaint:
        if np.any(np.isnan(field)):
            return None, None
        else:
            return field, None

    # Capture more metadata
    srt = np.argsort(field.flatten())
    meta_dict['Tmax'] = field.flatten()[srt[-1]]
    meta_dict['Tmin'] = field.flatten()[srt[0]]
    i10 = int(0.1*field.size)
    i90 = int(0.9*field.size)
    meta_dict['T10'] = field.flatten()[srt[i10]]
    meta_dict['T90'] = field.flatten()[srt[i90]]

    # Add noise?
    if noise is not None:
        field += np.random.normal(loc=0., 
                                  scale=noise, 
                                  size=field.shape)
    # Median
    if median:
        field = median_filter(field, size=med_size)

    # Reduce to 64x64
    if downscale:
        field = downscale_local_mean(field, dscale_size)

    # Check for junk
    if np.any(np.isnan(field)):
        return None, None

    # Check mean
    mu = np.mean(field)
    meta_dict['mu'] = mu
    if min_mean is not None and mu < min_mean:
        return None, None

    # De-mean the field
    if de_mean:
        pp_field = field - mu
    else:
        pp_field = field

    # Sigmoid?
    if sigmoid:
        pp_field = special.erf(pp_field)

    # Scale?
    if scale is not None:
        pp_field *= scale

    # Exponate?
    if expon is not None:
        neg = pp_field < 0.
        pos = np.logical_not(neg)
        pp_field[pos] = pp_field[pos]**expon
        pp_field[neg] = -1 * (-1*pp_field[neg])**expon

    # Sobel Gradient?
    if gradient:
        pp_field = filters.sobel(pp_field)
        # Meta
        srt = np.argsort(pp_field.flatten())
        i10 = int(0.1*pp_field.size)
        i90 = int(0.9*pp_field.size)
        meta_dict['G10'] = pp_field.flatten()[srt[i10]]
        meta_dict['G90'] = pp_field.flatten()[srt[i90]]
        meta_dict['Gmax'] = pp_field.flatten()[srt[-1]]

    # Log?
    if log_scale:
        if not gradient:
            raise IOError("Only implemented with gradient=True so far")
        # Set 0 values to the lowest non-zero value
        zero = pp_field == 0.
        if np.any(zero):
            min_nonz = np.min(pp_field[np.logical_not(zero)])
            pp_field[zero] = min_nonz
        # Take log
        pp_field = np.log(pp_field)


    # Return
    return pp_field, meta_dict


def preproc_tbl(data_tbl:pandas.DataFrame, valid_fraction:float, 
                s3_bucket:str,
                preproc_root='standard',
                debug=False, 
                extract_folder='Extract',
                preproc_folder='PreProc',
                nsub_fields=10000, 
                use_mask=True,
                inpainted_mask=False,
                n_cores=10):

    # Preprocess options
    pdict = pp_io.load_options(preproc_root)

    # Setup for parallel
    map_fn = partial(preproc_image, pdict=pdict,
                     use_mask=use_mask,
                     inpainted_mask=inpainted_mask)

    # Prep table
    data_tbl = prep_table_for_preproc(data_tbl, preproc_root)
    
    # Folders
    if not os.path.isdir(extract_folder):
        os.mkdir(extract_folder)                                            
    if not os.path.isdir(preproc_folder):
        os.mkdir(preproc_folder)                                            

    # Unique extraction files
    uni_ex_files = np.unique(data_tbl.ex_filename)

    for ex_file in uni_ex_files:
        print("Working on Extraction file: {}".format(ex_file))

        # Download to local
        local_file = os.path.join(extract_folder, os.path.basename(ex_file))
        ulmo_io.download_file_from_s3(local_file, ex_file)

        # Output file -- This is prone to crash
        local_outfile = local_file.replace('inpaint', 
                                           'preproc_'+preproc_root).replace(
                                               extract_folder, preproc_folder)
        s3_file = os.path.join(s3_bucket, preproc_folder, 
                               os.path.basename(local_outfile))

        # Find the matches
        gd_exfile = data_tbl.ex_filename == ex_file
        ex_idx = np.where(gd_exfile)[0]

        # 
        nimages = np.sum(gd_exfile)
        nloop = nimages // nsub_fields + ((nimages % nsub_fields) > 0)

        # Write the file locally
        # Process them all, then deal with train/validation
        pp_fields, meta, img_idx = [], [], []
        for kk in range(nloop):
            f = h5py.File(local_file, mode='r')

            # Load the images into memory
            i0 = kk*nsub_fields
            i1 = min((kk+1)*nsub_fields, nimages)
            print('Fields: {}:{} of {}'.format(i0, i1, nimages))
            fields = f['fields'][i0:i1]
            shape =fields.shape
            if inpainted_mask:
                masks = f['inpainted_masks'][i0:i1]
            else:
                masks = f['masks'][i0:i1].astype(np.uint8)
            sub_idx = np.arange(i0, i1).tolist()

            # Convert to lists
            print('Making lists')
            fields = np.vsplit(fields, shape[0])
            fields = [field.reshape(shape[1:]) for field in fields]

            # These may be inpainted_masks
            masks = np.vsplit(masks, shape[0])
            masks = [mask.reshape(shape[1:]) for mask in masks]

            items = [item for item in zip(fields,masks,sub_idx)]

            print('Process time')
            # Do it
            with ProcessPoolExecutor(max_workers=n_cores) as executor:
                chunksize = len(items) // n_cores if len(items) // n_cores > 0 else 1
                answers = list(tqdm(executor.map(map_fn, items,
                                                chunksize=chunksize), total=len(items)))

            # Deal with failures
            answers = [f for f in answers if f is not None]

            # Slurp
            pp_fields += [item[0] for item in answers]
            img_idx += [item[1] for item in answers]
            meta += [item[2] for item in answers]

            del answers, fields, masks, items
            f.close()

        # Remove local_file
        os.remove(local_file)
        print("Removed: {}".format(local_file))

        # Write
        data_tbl = write_pp_fields(pp_fields, 
                                 meta, 
                                 data_tbl, 
                                 ex_idx, 
                                 img_idx,
                                 valid_fraction, 
                                 s3_file, 
                                 local_outfile)

        # Write to s3
        ulmo_io.upload_file_to_s3(local_outfile, s3_file)

    print("Done with generating pre-processed files..")
    return data_tbl

def write_pp_fields(pp_fields:list, meta:list, 
                    main_tbl:pandas.DataFrame, 
                    ex_idx:np.ndarray,
                    ppf_idx:np.ndarray,
                    valid_fraction:float,
                    s3_file:str, local_file:str):
    
    # Recast
    pp_fields = np.stack(pp_fields)
    pp_fields = pp_fields[:, None, :, :]  # Shaped for training
    pp_fields = pp_fields.astype(np.float32) # Recast

    print("After pre-processing, there are {} images ready for analysis".format(pp_fields.shape[0]))
    
    # Fill up
    main_tbl.loc[ex_idx, 'pp_file'] = s3_file

    # Ordered index by current order of pp_fields
    idx_idx = ex_idx[ppf_idx]

    # Mu
    main_tbl['mean_temperature'] = [imeta['mu'] for imeta in meta]
    clms = list(main_tbl.keys())
    # Others
    for key in ['Tmin', 'Tmax', 'T90', 'T10']:
        if key in meta[0].keys():
            main_tbl.loc[idx_idx, key] = [imeta[key] for imeta in meta]
            # Add to clms
            if key not in clms:
                clms += [key]

    # Train/validation
    n = int(valid_fraction * pp_fields.shape[0])
    idx = shuffle(np.arange(pp_fields.shape[0]))
    valid_idx, train_idx = idx[:n], idx[n:]

    # Update table
    main_tbl.loc[idx_idx[valid_idx], 'pp_idx'] = np.arange(valid_idx.size)
    main_tbl.loc[idx_idx[train_idx], 'pp_idx'] = np.arange(train_idx.size)
    main_tbl.loc[idx_idx[valid_idx], 'pp_type'] = ulmo_defs.mtbl_dmodel['pp_type']['valid']
    main_tbl.loc[idx_idx[train_idx], 'pp_type'] = ulmo_defs.mtbl_dmodel['pp_type']['train']

    # ###################
    # Write to disk (avoids holding another 20Gb in memory)
    print("Writing: {}".format(local_file))
    with h5py.File(local_file, 'w') as f:
        # Validation
        f.create_dataset('valid', data=pp_fields[valid_idx].astype(np.float32))
        # Metadata
        dset = f.create_dataset('valid_metadata', data=main_tbl.iloc[valid_idx].to_numpy(dtype=str).astype('S'))
        dset.attrs['columns'] = clms
        # Train
        if valid_fraction < 1:
            f.create_dataset('train', data=pp_fields[train_idx].astype(np.float32))
            dset = f.create_dataset('train_metadata', data=main_tbl.iloc[train_idx].to_numpy(dtype=str).astype('S'))
            dset.attrs['columns'] = clms
    print("Wrote: {}".format(local_file))

    # Return
    return main_tbl<|MERGE_RESOLUTION|>--- conflicted
+++ resolved
@@ -24,13 +24,8 @@
 from IPython import embed
 
 
-<<<<<<< HEAD
-def build_mask(sst, qual, qual_thresh=2, lower_qual=True,
-               temp_bounds=(-2,33)):
-=======
-def build_mask(dfield, qual, qual_thresh=2, temp_bounds=(-2,33),
-               field='SST'):
->>>>>>> 7a7189b9
+def build_mask(dfield, qual, qual_thresh=2, lower_qual=True,
+               temp_bounds=(-2,33), field='SST'):
     """
     Generate a mask based on NaN, qual, and other bounds
 
@@ -40,18 +35,12 @@
         Full data image
     qual : np.ndarray
         Quality image
-<<<<<<< HEAD
     qual_thresh : int, optional
         Quality threshold value  
     lower_qual : bool, optional
         If True, the qual_thresh is a lower bound, i.e. mask values above this  
         Otherwise, mask those below!
     temp_bounds : tuple
-=======
-    qual_thresh : int
-        Quality threshold value;  qual must exceed this
-    temp_bounds : tuple, optional
->>>>>>> 7a7189b9
         Temperature interval considered valid
         Used for SST
     field : str, optional
@@ -63,19 +52,11 @@
         mask;  True = bad
 
     """
-<<<<<<< HEAD
-    # Deal with NANs
-    sst[np.isnan(sst)] = np.nan
-    if qual is not None:
-        #qual[np.isnan(qual)] = np.nan
-        masks = np.logical_or(np.isnan(sst), np.isnan(qual))
-=======
     dfield[np.isnan(dfield)] = np.nan
     if field == 'SST':
         if qual is None:
             qual = np.zeros_like(dfield).astype(int)
         qual[np.isnan(qual)] = np.nan
->>>>>>> 7a7189b9
     else:
         if qual is None:
             raise IOError("Need to deal with qual for color.  Just a reminder")
@@ -85,19 +66,14 @@
     # Quality
     # TODO -- Do this right for color
     qual_masks = np.zeros_like(masks)
-<<<<<<< HEAD
+
+    # Warning:  I may have broken this..
     if qual is not None and qual_thresh is not None:
         if lower_qual:
-            qual_masks[~masks] = (qual[~masks] > qual_thresh) | (sst[~masks] <= temp_bounds[0]) | (sst[~masks] > temp_bounds[1])
+            qual_masks[~masks] = (qual[~masks] > qual_thresh) | (dfield[~masks] <= temp_bounds[0]) | (dfield[~masks] > temp_bounds[1])
         else:
-            qual_masks[~masks] = (qual[~masks] < qual_thresh) | (sst[~masks] <= temp_bounds[0]) | (sst[~masks] > temp_bounds[1])
-    else:
-        qual_masks[~masks] = (sst[~masks] <= temp_bounds[0]) | (sst[~masks] > temp_bounds[1])
-
-    # Finish
-    masks = np.logical_or(masks, qual_masks)
-=======
-    qual_masks[~masks] = (qual[~masks] > qual_thresh)
+            qual_masks[~masks] = (qual[~masks] < qual_thresh) | (dfield[~masks] <= temp_bounds[0]) | (dfield[~masks] > temp_bounds[1])
+
     # Temperature bounds
     #
     value_masks = np.zeros_like(masks)
@@ -105,7 +81,7 @@
         value_masks = (dfield[~masks] <= temp_bounds[0]) | (dfield[~masks] > temp_bounds[1])
     # Union
     masks = np.logical_or(masks, qual_masks, value_masks)
->>>>>>> 7a7189b9
+
 
     # Return
     return masks
