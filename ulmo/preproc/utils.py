--- conflicted
+++ resolved
@@ -508,11 +508,7 @@
     # Mu
     clms = list(main_tbl.keys())
     if not skip_meta:
-<<<<<<< HEAD
-        main_tbl.loc[idx_idx, 'mean_temperature'] = [imeta['mu'] for imeta in meta]
-=======
-        main_tbl['mean_temperature'] = [float(imeta['mu']) for imeta in meta]
->>>>>>> 8091fb47
+        main_tbl.loc[idx_idx, 'mean_temperature'] = [float(imeta['mu']) for imeta in meta]
         clms += ['mean_temperature']
         # Others
         for key in ['Tmin', 'Tmax', 'T90', 'T10']:
