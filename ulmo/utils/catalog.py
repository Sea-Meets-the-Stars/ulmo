""" Catalog utility methods """
import numpy as np

from ulmo import defs

import pandas

from IPython import embed

def match_ids(IDs, match_IDs, require_in_match=True):
    """ Match input IDs to another array of IDs (usually in a table)
    Return the rows aligned with input IDs
    Parameters
    ----------
    IDs : ndarray
    match_IDs : ndarray
    require_in_match : bool, optional
      Require that each of the input IDs occurs within the match_IDs
    Returns
    -------
    rows : ndarray
      Rows in match_IDs that match to IDs, aligned
      -1 if there is no match
    """
    rows = -1 * np.ones_like(IDs).astype(int)
    # Find which IDs are in match_IDs
    in_match = np.in1d(IDs, match_IDs)
    if require_in_match:
        if np.sum(~in_match) > 0:
            raise IOError("qcat.match_ids: One or more input IDs not in match_IDs")
    rows[~in_match] = -1
    #
    IDs_inmatch = IDs[in_match]
    # Find indices of input IDs in meta table -- first instance in meta only!
    xsorted = np.argsort(match_IDs)
    ypos = np.searchsorted(match_IDs, IDs_inmatch, sorter=xsorted)
    indices = xsorted[ypos]
    rows[in_match] = indices
    return rows


def vet_main_table(table:pandas.DataFrame, cut_prefix=None,
                   data_model=None):
    """Check that the main table is AOK

    Args:
        table (pandas.DataFrame or dict): [description]
<<<<<<< HEAD
        cut_prefix (str, optional): Allow this prefix on the standard datamodel
=======
        cut_prefix (str or list, optional): . Defaults to None.
>>>>>>> 80913e4e
        data_model (dict, optional): Data model to test
            against.  If None, use the main Ulmo data model

    Returns:
        bool: True = passed the vetting
    """
    if data_model is None:
        data_model = defs.mtbl_dmodel
    if cut_prefix is not None:
        # Make the list
        if not isinstance(cut_prefix, list):
            list_cut_prefix = [cut_prefix]
        else:
            list_cut_prefix = cut_prefix

    chk = True
    # Loop on the keys
    disallowed_keys = []
    badtype_keys = []
    for key in table.keys():
        # Allow for cut prefix
        skey = key
        if cut_prefix is not None: 
            # Loop over em
            for icut_prefix in list_cut_prefix:
                if len(key) > len(icut_prefix) and (
                    key[:len(icut_prefix)] == icut_prefix):
                    skey = key[len(icut_prefix):]
        # In data model?
        if not skey in data_model.keys():
            disallowed_keys.append(key)
            chk = False
        # Allow for dict
        item = table[key] if isinstance(
            table, dict) else table.iloc[0][key] 
        # Check datat type
        if not isinstance(item, data_model[skey]['dtype']):
            badtype_keys.append(key)
            chk = False
    # Required
    missing_required = []
    if 'required' in data_model.keys():
        for key in data_model['required']:
            if key not in table.keys():
                chk=False
                missing_required.append(key)
    # Report
    if len(disallowed_keys) > 0:
        print("These keys are not in the datamodel: {}".format(disallowed_keys))
    if len(badtype_keys) > 0:
        print("These keys have the wrong data type: {}".format(badtype_keys))
    if len(missing_required) > 0:
        print("These required keys were not present: {}".format(missing_required))

    # Return
    return chk<|MERGE_RESOLUTION|>--- conflicted
+++ resolved
@@ -45,11 +45,8 @@
 
     Args:
         table (pandas.DataFrame or dict): [description]
-<<<<<<< HEAD
-        cut_prefix (str, optional): Allow this prefix on the standard datamodel
-=======
-        cut_prefix (str or list, optional): . Defaults to None.
->>>>>>> 80913e4e
+        cut_prefix (str or list, optional): 
+            Allow this prefix on the standard datamodel
         data_model (dict, optional): Data model to test
             against.  If None, use the main Ulmo data model
 
