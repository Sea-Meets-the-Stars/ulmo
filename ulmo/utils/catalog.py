""" Catalog utility methods """
import numpy as np

from ulmo import defs

import pandas

from IPython import embed

def match_ids(IDs, match_IDs, require_in_match=True):
    """ Match input IDs to another array of IDs (usually in a table)
    Return the rows aligned with input IDs

    Parameters
    ----------
    IDs : ndarray
        IDs that are to be found in match_IDs
    match_IDs : ndarray
        IDs to be searched
    require_in_match : bool, optional
        Require that each of the input IDs occurs within the match_IDs

    Returns
    -------
    rows : ndarray
      Rows in match_IDs that match to IDs, aligned
      -1 if there is no match
    """
    rows = -1 * np.ones_like(IDs).astype(int)
    # Find which IDs are in match_IDs
    in_match = np.in1d(IDs, match_IDs)
    if require_in_match:
        if np.sum(~in_match) > 0:
            raise IOError("qcat.match_ids: One or more input IDs not in match_IDs")
    rows[~in_match] = -1
    #
    IDs_inmatch = IDs[in_match]
    # Find indices of input IDs in meta table -- first instance in meta only!
    xsorted = np.argsort(match_IDs)
    ypos = np.searchsorted(match_IDs, IDs_inmatch, sorter=xsorted)
    indices = xsorted[ypos]
    rows[in_match] = indices
    return rows


def vet_main_table(table:pandas.DataFrame, cut_prefix=None,
                   data_model=None):
    """Check that the main table is AOK

    Args:
        table (pandas.DataFrame or dict): [description]
<<<<<<< HEAD
        cut_prefix (str or list, optional): 
            Allow this prefix on the standard datamodel
=======
        cut_prefix (str or list, optional): . Defaults to None.
>>>>>>> 4c78b485
        data_model (dict, optional): Data model to test
            against.  If None, use the main Ulmo data model

    Returns:
        bool: True = passed the vetting
    """
    if data_model is None:
        data_model = defs.mtbl_dmodel
    if cut_prefix is not None:
        # Make the list
        if not isinstance(cut_prefix, list):
            list_cut_prefix = [cut_prefix]
        else:
            list_cut_prefix = cut_prefix

    chk = True
    # Loop on the keys
    disallowed_keys = []
    badtype_keys = []
    for key in table.keys():
        # Allow for cut prefix
        skey = key
        if cut_prefix is not None: 
            # Loop over em
            for icut_prefix in list_cut_prefix:
                if len(key) > len(icut_prefix) and (
                    key[:len(icut_prefix)] == icut_prefix):
                    skey = key[len(icut_prefix):]
        # In data model?
        if not skey in data_model.keys():
            disallowed_keys.append(key)
            chk = False
        # Allow for dict
        item = table[key] if isinstance(
            table, dict) else table.iloc[0][key] 
        # Check datat type
        if not isinstance(item, data_model[skey]['dtype']):
            badtype_keys.append(key)
            chk = False
    # Required
    missing_required = []
    if 'required' in data_model.keys():
        for key in data_model['required']:
            if key not in table.keys():
                chk=False
                missing_required.append(key)
    # Report
    if len(disallowed_keys) > 0:
        print("These keys are not in the datamodel: {}".format(disallowed_keys))
    if len(badtype_keys) > 0:
        print("These keys have the wrong data type: {}".format(badtype_keys))
    if len(missing_required) > 0:
        print("These required keys were not present: {}".format(missing_required))

    # Return
    return chk<|MERGE_RESOLUTION|>--- conflicted
+++ resolved
@@ -49,12 +49,8 @@
 
     Args:
         table (pandas.DataFrame or dict): [description]
-<<<<<<< HEAD
         cut_prefix (str or list, optional): 
             Allow this prefix on the standard datamodel
-=======
-        cut_prefix (str or list, optional): . Defaults to None.
->>>>>>> 4c78b485
         data_model (dict, optional): Data model to test
             against.  If None, use the main Ulmo data model
 
