""" Analysis methods for self-supervised learning 
"""
import numpy as np
import pickle

import pandas
from matplotlib import pyplot as plt

import umap

from ulmo import io as ulmo_io
from ulmo.plotting import plotting

from IPython import embed

def latents_umap(latents:np.ndarray, train:np.ndarray, 
         valid:np.ndarray, valid_tbl:pandas.DataFrame,
<<<<<<< HEAD
         fig_root='', debug=False, write_to_file=None,
         cut_prefix=None, transformer_file=None):
=======
         fig_root='', debug=False):
>>>>>>> 985e99ec
    """ Run a UMAP on input latent vectors.
    A subset are used to train the UMAP and then
    one applies it to the valid set.

    The UMAP U0, U1 coefficients are written to an input table.

    Args:
        latents (np.ndarray): Total set of latent vectors (training+valid)
            Shape should be (nvectors, size of latent space)
        train (np.ndarray): indices for training
        valid (np.ndarray): indices for applying the UMAP
        valid_tbl (pandas.DataFrame): [description]
        fig_root (str, optional): [description]. Defaults to ''.
        debug (bool, optional): [description]. Defaults to False.
<<<<<<< HEAD
        write_to_file (bool, optional): Write table to this file. Defaults to None.
        cut_prefix ([type], optional): [description]. Defaults to None.
        transformer_file (str, optional): Write the UMAP fit to this file
=======
        cut_prefix ([type], optional): [description]. Defaults to None.

    Returns:
        tuple: train_embedding, valid_embedding, latents_mapping
>>>>>>> 985e99ec
    """

    # UMAP me
    print("Running UMAP..")
    reducer_umap = umap.UMAP()
    latents_mapping = reducer_umap.fit(latents[train])
    if transformer_file is not None:
        pickle.dump(latents_mapping, open(transformer_file, "wb" ) )
        embed(header='46 of ssl/analysis')
        tmp = pickle.load(ulmo_io.open(transformer_file, "rb" ) )
    print("Done")

    # Apply to embedding
    print("Applying to the valid images")
    train_embedding = latents_mapping.transform(latents[train])
    valid_embedding = latents_mapping.transform(latents[valid])
    print("Done")

    # Quick figures
    if len(fig_root) > 0:
        print("Generating plots")
        num_samples = train.size
        point_size = 20.0 / np.sqrt(num_samples)
        dpi = 100
        width, height = 800, 800

        plt.figure(figsize=(width//dpi, height//dpi))
        plt.scatter(latents_mapping.embedding_[:, 0], 
            latents_mapping.embedding_[:, 1], s=point_size)
        plt.savefig(fig_root+'_train_UMAP.png')

        # New plot
        num_samplesv = latents[valid].shape[0]
        point_sizev = 1.0 / np.sqrt(num_samplesv)
        plt.figure(figsize=(width//dpi, height//dpi))
        ax = plt.gca()
        img = ax.scatter(valid_embedding[:, 0], 
                valid_embedding[:, 1], s=point_sizev,
            c=valid_tbl.LL, cmap='jet', vmin=-1000)
        cb = plt.colorbar(img, pad=0.)
        cb.set_label('LL', fontsize=20.)
        #
        ax.set_xlabel(r'$U_0$')
        ax.set_ylabel(r'$U_1$')
        plotting.set_fontsize(ax, 15.)
        #
        plt.savefig(fig_root+'_valid_UMAP.png', dpi=300)

    # Return
    return train_embedding, valid_embedding, latents_mapping<|MERGE_RESOLUTION|>--- conflicted
+++ resolved
@@ -15,12 +15,7 @@
 
 def latents_umap(latents:np.ndarray, train:np.ndarray, 
          valid:np.ndarray, valid_tbl:pandas.DataFrame,
-<<<<<<< HEAD
-         fig_root='', debug=False, write_to_file=None,
-         cut_prefix=None, transformer_file=None):
-=======
-         fig_root='', debug=False):
->>>>>>> 985e99ec
+         fig_root='', transformer_file=None):
     """ Run a UMAP on input latent vectors.
     A subset are used to train the UMAP and then
     one applies it to the valid set.
@@ -34,17 +29,7 @@
         valid (np.ndarray): indices for applying the UMAP
         valid_tbl (pandas.DataFrame): [description]
         fig_root (str, optional): [description]. Defaults to ''.
-        debug (bool, optional): [description]. Defaults to False.
-<<<<<<< HEAD
-        write_to_file (bool, optional): Write table to this file. Defaults to None.
-        cut_prefix ([type], optional): [description]. Defaults to None.
         transformer_file (str, optional): Write the UMAP fit to this file
-=======
-        cut_prefix ([type], optional): [description]. Defaults to None.
-
-    Returns:
-        tuple: train_embedding, valid_embedding, latents_mapping
->>>>>>> 985e99ec
     """
 
     # UMAP me
@@ -53,7 +38,6 @@
     latents_mapping = reducer_umap.fit(latents[train])
     if transformer_file is not None:
         pickle.dump(latents_mapping, open(transformer_file, "wb" ) )
-        embed(header='46 of ssl/analysis')
         tmp = pickle.load(ulmo_io.open(transformer_file, "rb" ) )
     print("Done")
 
