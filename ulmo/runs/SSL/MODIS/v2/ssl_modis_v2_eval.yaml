--- conflicted
+++ resolved
@@ -13,21 +13,12 @@
         imagePullPolicy: Always
         resources:
           requests:
-<<<<<<< HEAD
-            cpu: "4"   # Should have used 4 instead of 2
-            memory: "20Gi"  # Needs to be large enough to slurp in the images
-            ephemeral-storage: 50Gi
-          limits:
-            cpu: "8"
-            memory: "32Gi"
-=======
             cpu: "2"   # Should have used 4 instead of 2
             memory: "3Gi"  # Needs to be large enough to slurp in the images
             ephemeral-storage: 50Gi
           limits:
             cpu: "4"
             memory: "16Gi"
->>>>>>> d54887d1
             ephemeral-storage: 100Gi
             #nvidia.com/gpu:  "1"  # See docs to exlude certain types
         command: ["/bin/bash", "-c"]
