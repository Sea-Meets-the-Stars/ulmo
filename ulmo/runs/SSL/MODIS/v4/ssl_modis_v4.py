""" SSL Analayis of MODIS -- 
96% clear 
New set of Augmentations
"""
import os
from typing import IO
import numpy as np

import time
import h5py
import numpy as np
from tqdm.auto import trange
import argparse

import pandas
from functools import partial
from concurrent.futures import ProcessPoolExecutor
from tqdm import tqdm

import h5py

from ulmo import io as ulmo_io
from ulmo.utils import catalog as cat_utils
from ulmo.preproc import utils as pp_utils

from ulmo.ssl.util import adjust_learning_rate
from ulmo.ssl.util import set_optimizer, save_model
from ulmo.ssl import latents_extraction
from ulmo.ssl import umap as ssl_umap

from ulmo.ssl.train_util import option_preprocess
from ulmo.ssl.train_util import modis_loader, set_model
from ulmo.ssl.train_util import train_model

from ulmo.preproc import io as pp_io 
from ulmo.modis import utils as modis_utils
from ulmo.modis import extract as modis_extract
from ulmo.analysis import evaluate as ulmo_evaluate 

from IPython import embed


def main_train(opt_path: str, debug=False, restore=False, save_file=None):
    """Train the model

    Args:
        opt_path (str): Path + filename of options file
        debug (bool): 
        restore (bool):
        save_file (str): 
    """
    # loading parameters json file
    opt = ulmo_io.Params(opt_path)
    if debug:
        opt.epochs = 2
    opt = option_preprocess(opt)

    # Save opts                                    
    opt.save(os.path.join(opt.model_folder, 
                          os.path.basename(opt_path)))
    
    # build model and criterion
    model, criterion = set_model(opt, cuda_use=opt.cuda_use)

    # build optimizer
    optimizer = set_optimizer(opt, model)
    
    loss_train, loss_step_train, loss_avg_train = [], [], []
    loss_valid, loss_step_valid, loss_avg_valid = [], [], []

    for epoch in trange(1, opt.epochs + 1): 
        # build data loader
        # NOTE: For 2010 we are swapping the roles of valid and train!!
        train_loader = modis_loader(opt)
        adjust_learning_rate(opt, optimizer, epoch)

        # train for one epoch
        time1 = time.time()
        loss, losses_step, losses_avg = train_model(
            train_loader, model, criterion, optimizer, epoch, opt, 
            cuda_use=opt.cuda_use)

        # record train loss
        loss_train.append(loss)
        loss_step_train += losses_step
        loss_avg_train += losses_avg

        time2 = time.time()
        print('epoch {}, total time {:.2f}'.format(epoch, time2 - time1))

        # Free up memory
        del train_loader

        # Validate?
        if epoch % opt.valid_freq == 0:
            # Data Loader
            valid_loader = modis_loader(opt, valid=True)
            #
            epoch_valid = epoch // opt.valid_freq
            time1_valid = time.time()
            loss, losses_step, losses_avg = train_model(
                valid_loader, model, criterion, optimizer, epoch_valid, opt, 
                cuda_use=opt.cuda_use, update_model=False)
           
            # record valid loss
            loss_valid.append(loss)
            loss_step_valid += losses_step
            loss_avg_valid += losses_avg
        
            time2_valid = time.time()
            print('valid epoch {}, total time {:.2f}'.format(epoch_valid, time2_valid - time1_valid))

            # Free up memory
            del valid_loader 

        # Save model?
        if (epoch % opt.save_freq) == 0:
            # Save locally
            save_file = os.path.join(opt.model_folder,
                                     f'ckpt_epoch_{epoch}.pth')
            save_model(model, optimizer, opt, epoch, save_file)
            
    # save the last model local
    save_file = os.path.join(opt.model_folder, 'last.pth')
    save_model(model, optimizer, opt, opt.epochs, save_file)

    # Save the losses
    if not os.path.isdir(f'{opt.model_folder}/learning_curve/'):
        os.mkdir(f'{opt.model_folder}/learning_curve/')
        
    losses_file_train = os.path.join(opt.model_folder,'learning_curve',
                                     f'{opt.model_name}_losses_train.h5')
    losses_file_valid = os.path.join(opt.model_folder,'learning_curve',
                                     f'{opt.model_name}_losses_valid.h5')
    
    with h5py.File(losses_file_train, 'w') as f:
        f.create_dataset('loss_train', data=np.array(loss_train))
        f.create_dataset('loss_step_train', data=np.array(loss_step_train))
        f.create_dataset('loss_avg_train', data=np.array(loss_avg_train))
    with h5py.File(losses_file_valid, 'w') as f:
        f.create_dataset('loss_valid', data=np.array(loss_valid))
        f.create_dataset('loss_step_valid', data=np.array(loss_step_valid))
        f.create_dataset('loss_avg_valid', data=np.array(loss_avg_valid))
        

def main_ssl_evaluate(opt_path, preproc='_std', debug=False, 
                  clobber=False):
    """
    This function is used to obtain the SSL latents of the trained models
    for all of MODIS

    Args:
        opt_path: (str) option file path.
        model_name: (str) model name 
        preproc: (str, optional)
            Type of pre-processing
        clobber: (bool, optional)
            If true, over-write any existing file
    """
    # Parse the model
    opt = option_preprocess(ulmo_io.Params(opt_path))
    model_file = os.path.join(opt.s3_outdir,
        opt.model_folder, 'last.pth')

    # Grab the model
    print(f"Grabbing model: {model_file}")
    model_base = os.path.basename(model_file)
    ulmo_io.download_file_from_s3(model_base, model_file)
    
    # Data files
    all_pp_files = ulmo_io.list_of_bucket_files('modis-l2', 'PreProc')
    pp_files = []
    for ifile in all_pp_files:
        if preproc in ifile:
            pp_files.append(ifile)

    # Loop on files
    if debug:
        pp_files = pp_files[0:1]

    latents_path = os.path.join(opt.s3_outdir, opt.latents_folder)
    # Grab existing for clobber
    if not clobber:
        parse_s3 = ulmo_io.urlparse(opt.s3_outdir)
        existing_files = [os.path.basename(ifile) for ifile in ulmo_io.list_of_bucket_files('modis-l2',
                                                      prefix=os.path.join(parse_s3.path[1:],
                                                                        opt.latents_folder))
                          ]
    else:
        existing_files = []

    for ifile in pp_files:
        print(f"Working on {ifile}")
        data_file = os.path.basename(ifile)

        # Setup
        latents_file = data_file.replace('_preproc', '_latents')
        if latents_file in existing_files and not clobber:
            print(f"Not clobbering {latents_file} in s3")
            continue
        s3_file = os.path.join(latents_path, latents_file) 

        # Download
        s3_preproc_file = f's3://modis-l2/PreProc/{data_file}'
        if not os.path.isfile(data_file):
            ulmo_io.download_file_from_s3(data_file, s3_preproc_file)

        # Ready to write
        latents_hf = h5py.File(latents_file, 'w')

        # Read
        with h5py.File(data_file, 'r') as file:
            if 'train' in file.keys():
                train=True
            else:
                train=False

        # Train?
        if train: 
            print("Starting train evaluation")
            latents_numpy = latents_extraction.model_latents_extract(
                opt, data_file, 'train', model_base, None, None)
            latents_hf.create_dataset('train', data=latents_numpy)
            print("Extraction of Latents of train set is done.")

        # Valid
        print("Starting valid evaluation")
        latents_numpy = latents_extraction.model_latents_extract(
            opt, data_file, 'valid', model_base, None, None)
        latents_hf.create_dataset('valid', data=latents_numpy)
        print("Extraction of Latents of valid set is done.")

        # Close
        latents_hf.close()

        # Push to s3
        print("Uploading to s3..")
        ulmo_io.upload_file_to_s3(latents_file, s3_file)

        # Remove data file
        if not debug:
            os.remove(data_file)
            print(f'{data_file} removed')


#% %%%%%%%%%%%%%%%%%%%%%%%%%%%%%%%%%%%%%%%%%%%%%%%%%%%%%%%%%%%%%%%%%%%%%%%%%%%%%
#% %%%%%%%%%%%%%%%%%%%%%%%%%%%%%%%%%%%%%%%%%%%%%%%%%%%%%%%%%%%%%%%%%%%%%%%%%%%%%
#% %%%%%%%%%%%%%%%%%%%%%%%%%%%%%%%%%%%%%%%%%%%%%%%%%%%%%%%%%%%%%%%%%%%%%%%%%%%%%

def extract_modis(debug=False, n_cores=10, local=False, 
                       nsub_files=1000,
                       ndebug_files=100,
                       intermediate_s3=False, years=[2020, 2021],
                       use_prev=False):
    """Extract "cloud free" images for 2020 and 2021

    Args:
        debug (bool, optional): [description]. Defaults to False.
        n_cores (int, optional): Number of cores to use. Defaults to 20.
        nsub_files (int, optional): Number of sub files to process at a time. Defaults to 5000.
        ndebug_files (int, optional): [description]. Defaults to 0.
    """
    # 10 cores took 6hrs
    # 20 cores took 3hrs

    if debug:
        tbl_file = 's3://modis-l2/Tables/MODIS_L2_20202021_debug.parquet'
    else:
        tbl_file = 's3://modis-l2/Tables/MODIS_L2_20202021.parquet'
    # Pre-processing (and extraction) settings
    pdict = pp_io.load_options('standard')

    # Setup for preproc
    map_fn = partial(modis_extract.extract_file,
                     field_size=(pdict['field_size'], pdict['field_size']),
                     CC_max=1.-pdict['clear_threshold'] / 100.,
                     nadir_offset=pdict['nadir_offset'],
                     temp_bounds=tuple(pdict['temp_bounds']),
                     nrepeat=pdict['nrepeat'],
                     inpaint=True)

    print("Grabbing the file list")
    if not local:
        all_modis_files = ulmo_io.list_of_bucket_files('modis-l2')

    
    modis_tables = []
    for year in years:
        files = []
        # Grab em
        if local:
            local_path = os.path.join(os.getenv('MODIS_DATA'), 'night', f'{year}') 
            for root, dirs, ifiles in os.walk(os.path.abspath(local_path)):
                for ifile in ifiles:
                    files.append(os.path.join(root,ifile))
        else:
            bucket = 's3://modis-l2/'
            for ifile in all_modis_files:
                if ('data/'+str(year) in ifile): 
                    if ifile.endswith('.nc'):
                        files.append(bucket+ifile)

        nfiles = len(files)
        print(f'We have {nfiles} files for {year}')

        # Output
        if debug:
            save_path = ('MODIS_R2019'
                    '_{}_{}clear_{}x{}_tst_inpaint.h5'.format(
                        year,
                        pdict['clear_threshold'], 
                        pdict['field_size'], 
                        pdict['field_size']))
        else:                                                
            save_path = ('MODIS_R2019'
                    '_{}_{}clear_{}x{}_inpaint.h5'.format(
                        year,
                        pdict['clear_threshold'],
                        pdict['field_size'],
                        pdict['field_size']))
        s3_filename = 's3://modis-l2/Extractions/{}'.format(save_path)

        if debug:
            # Grab 100 random
            #files = shuffle(files, random_state=1234)
            files = files[:ndebug_files]  # 10%
            n_cores = 4
            #files = files[:100]

        # Load previous?
        if use_prev and ulmo_io.urlparse(s3_filename).path[1:] in all_modis_files:
            # Download
            prev_file = save_path.replace('inpaint', 'inpaint_prev')
            ulmo_io.download_file_from_s3(prev_file, s3_filename, 
                                          clobber_local=True)
            # Load
            f_prev = h5py.File(prev_file, 'r')
            print(f"Using: {prev_file}")
            # Load CSV file
            s3_csv_filename = 's3://modis-l2/TMP/curr_metadata_{}.csv'.format(year)
            csv_filename = 'curr_metadata_{}.csv'.format(year)
            ulmo_io.download_file_from_s3(csv_filename, s3_csv_filename, clobber_local=True)
            prev_meta = pandas.read_csv('curr_metadata_{}.csv'.format(year))
            embed(header='332 of v4')
        else:
            f_prev = None

        # Local file for writing
        f_h5 = h5py.File(save_path, 'w')
        print("Opened local file: {}".format(save_path))
        
        nloop = len(files) // nsub_files + ((len(files) % nsub_files) > 0)
        metadata = None
        if debug:
            embed(header='464 of v4')
        bad_files = []
        for kk in range(nloop):
            if f_prev is not None:
                if kk <= int(prev_meta['kk'].max()):
                    print(f"Skipping kk={kk}")
                    continue
            # Zero out
            fields, inpainted_masks = None, None
            #
            i0 = kk*nsub_files
            i1 = min((kk+1)*nsub_files, len(files))
            print('Files: {}:{} of {}'.format(i0, i1, len(files)))
            sub_files = files[i0:i1]

            # Download
            basefiles = []
            if not local:
                print("Downloading files from s3...")
            for ifile in sub_files:
                if local:
                    basefiles = sub_files
                else:
                    basename = os.path.basename(ifile)
                    basefiles.append(basename)
                    # Already here?
                    if os.path.isfile(basename):
                        continue
                    try:
                        ulmo_io.download_file_from_s3(basename, ifile, verbose=False)
                    except:
                        print(f'Downloading {basename} failed')
                        bad_files.append(basename)
                        # Remove from sub_files
                        sub_files.remove(ifile)
                        continue
                    
            if not local:
                print("All Done!")

            with ProcessPoolExecutor(max_workers=n_cores) as executor:
                chunksize = len(sub_files) // n_cores if len(sub_files) // n_cores > 0 else 1
                answers = list(tqdm(executor.map(map_fn, basefiles,
                                                chunksize=chunksize), 
                                    total=len(sub_files)))

            # Trim None's
            answers = [f for f in answers if f is not None]
            try:
                fields = np.concatenate([item[0] for item in answers])
            except:
                import pdb; pdb.set_trace()
            
            inpainted_masks = np.concatenate([item[1] for item in answers])
            if metadata is None:
                metadata = np.concatenate([item[2] for item in answers])
            else:
                metadata = np.concatenate([metadata]+[item[2] for item in answers], axis=0)
            del answers

            # Write
            if kk == 0:
                f_h5.create_dataset('fields', data=fields, 
                                    compression="gzip", chunks=True,
                                    maxshape=(None, fields.shape[1], fields.shape[2]))
                f_h5.create_dataset('inpainted_masks', data=inpainted_masks,
                                    compression="gzip", chunks=True,
                                    maxshape=(None, inpainted_masks.shape[1], inpainted_masks.shape[2]))
            else:
                if f_prev is not None and kk == int(prev_meta['kk'].max())+1:
                    try:
                        f_h5.create_dataset('fields', data=f_prev['fields'][:], 
                                        compression="gzip", chunks=True,
                                        maxshape=(None, fields.shape[1], fields.shape[2]))
                    except:
                        embed(header='398 of v4')
                    f_h5.create_dataset('inpainted_masks', data=f_prev['inpainted_masks'][:],
                                        compression="gzip", chunks=True,
                                        maxshape=(None, inpainted_masks.shape[1], inpainted_masks.shape[2]))
                # Resize
                for key in ['fields', 'inpainted_masks']:
                    f_h5[key].resize((f_h5[key].shape[0] + fields.shape[0]), axis=0)
                # Fill
                f_h5['fields'][-fields.shape[0]:] = fields
                f_h5['inpainted_masks'][-fields.shape[0]:] = inpainted_masks
        
            # Remove em
            if not debug and not local:
                for ifile in sub_files:
                    basename = os.path.basename(ifile)
                    os.remove(basename)

            # Push to s3?
            if intermediate_s3:
                print("Pushing to s3")
                ulmo_io.upload_file_to_s3(save_path, s3_filename)

            # Metadata
            df = pandas.DataFrame(metadata)
            df['kk'] = kk
            df['nimgs'] = f_h5['fields'].shape[0]
            # Save where we are at
            csv_filename = 'curr_metadata_{}.csv'.format(year)
            df.to_csv(csv_filename, index=False)
            s3_csv_filename = 's3://modis-l2/TMP/curr_metadata_{}.csv'.format(year)
            ulmo_io.upload_file_to_s3(csv_filename, s3_csv_filename)


        # Metadata
        columns = ['filename', 'row', 'column', 'latitude', 'longitude', 
                'clear_fraction']
        dset = f_h5.create_dataset('metadata', data=metadata.astype('S'))
        dset.attrs['columns'] = columns
        # Close
        f_h5.close() 

        # Save me
        print("Pushing to s3")
        ulmo_io.upload_file_to_s3(save_path, s3_filename)

        # Table time
        modis_table = pandas.DataFrame()
        modis_table['filename'] = [item[0] for item in metadata]
        modis_table['row'] = [int(item[1]) for item in metadata]
        modis_table['col'] = [int(item[2]) for item in metadata]
        modis_table['lat'] = [float(item[3]) for item in metadata]
        modis_table['lon'] = [float(item[4]) for item in metadata]
        modis_table['clear_fraction'] = [float(item[5]) for item in metadata]
        modis_table['field_size'] = pdict['field_size']
        basefiles = [os.path.basename(ifile) for ifile in modis_table.filename.values]
        modis_table['datetime'] = modis_utils.times_from_filenames(
            basefiles, ioff=10, toff=1)
        modis_table['ex_filename'] = s3_filename

        # Bad files
        bad_csv_file = f'bad_{year}.csv'
        df_bad = pandas.DataFrame()
        df_bad['filename'] = bad_files
        df_bad.to_csv(bad_csv_file, index=False)
        # s3
        s3_bad_file = 's3://modis-l2/TMP/'+bad_csv_file
        ulmo_io.upload_file_to_s3(bad_csv_file, s3_bad_file)

        # Vet
        assert cat_utils.vet_main_table(modis_table)

        # Save
        modis_tables.append(modis_table)

        # End loop on year

    # Concat
    modis_table = pandas.concat(modis_tables)

    # Vet
    assert cat_utils.vet_main_table(modis_table)

    # Final write
    ulmo_io.write_main_table(modis_table, tbl_file)
    
    #print("Run this:  s3 put {} s3://modis-l2/Extractions/{}".format(
    #    save_path, save_path))
    #process = subprocess.run(['s4cmd', '--force', '--endpoint-url',
    #    'https://s3.nautilus.optiputer.net', 'put', save_path, 
    #    s3_filename])

def modis_20s_preproc(debug=False, n_cores=20):
    """Pre-process the files

    Args:
        n_cores (int, optional): Number of cores to use
    """
    tbl_20s_file = 's3://modis-l2/Tables/MODIS_L2_20202021.parquet'
    modis_tbl = ulmo_io.load_main_table(tbl_20s_file)
    # Reset index
    modis_tbl.reset_index(drop=True, inplace=True)

    # Pre-process 
    modis_tbl = pp_utils.preproc_tbl(modis_tbl, 1., 
                                     's3://modis-l2',
                                     preproc_root='standard',
                                     inpainted_mask=True,
                                     use_mask=True,
                                     debug=debug,
                                     remove_local=False,
                                     nsub_fields=10000,
                                     n_cores=n_cores)
    # Vet
    assert cat_utils.vet_main_table(modis_tbl)

    # Final write
    if not debug:
        ulmo_io.write_main_table(modis_tbl, tbl_20s_file)

def slurp_tables(debug=False):
    tbl_20s_file = 's3://modis-l2/Tables/MODIS_L2_20202021.parquet'
    full_tbl_file = 's3://modis-l2/Tables/MODIS_SSL_96clear.parquet'

    # Load
    modis_20s_tbl = ulmo_io.load_main_table(tbl_20s_file)
    modis_full = ulmo_io.load_main_table(full_tbl_file)

    # Strip original if it is there..
    bad = modis_full.UID.values == modis_full.iloc[0].UID
    bad[0] = False
    modis_full = modis_full[~bad].copy()

    # Rename ulmo_pp_type
    modis_20s_tbl.rename(columns={'pp_type':'ulmo_pp_type'}, inplace=True)

    # Deal with filenames
    filenames = []
    for ifile in modis_20s_tbl.filename:
        filenames.append(os.path.basename(ifile))
    modis_20s_tbl['filename'] = filenames

    # Deal with pp_filenames
    pp_filenames = []
    for ifile in modis_20s_tbl.pp_file:
        pp_filenames.append(os.path.basename(ifile.replace('standard', 'std')))
    modis_20s_tbl['pp_file'] = pp_filenames

    # Fill up the new table with dummy values
    for key in modis_full.keys():
        if key not in modis_20s_tbl.keys():
            modis_20s_tbl[key] = modis_full[key].values[0]

    # Generate new UIDs
    modis_20s_tbl['UID'] = modis_utils.modis_uid(modis_20s_tbl)

    # Drop unwanted
    for key in modis_20s_tbl.keys():
        if key not in modis_full.keys():
            modis_20s_tbl.drop(key, axis=1, inplace=True)

    # Concat
    modis_full = pandas.concat([modis_full, modis_20s_tbl],
                               ignore_index=True)

    if debug:
        embed(header='597 of v4')

    # Vet
    assert cat_utils.vet_main_table(modis_full, cut_prefix='ulmo_')

    # Final write
    if not debug:
        ulmo_io.write_main_table(modis_full, full_tbl_file)



def cut_96(debug=False):
    full_tbl_file = 's3://modis-l2/Tables/MODIS_SSL_96clear.parquet'

    # Load
    modis_full = ulmo_io.load_main_table(full_tbl_file)

    # Cut
    cut = modis_full.clear_fraction < 0.04
    modis_full = modis_full[cut].copy()

    # Vet
    assert cat_utils.vet_main_table(modis_full, cut_prefix='ulmo_')

    # Final write
    if not debug:
        ulmo_io.write_main_table(modis_full, full_tbl_file)

def modis_ulmo_evaluate(debug=False):

    # Load
    tbl_20s_file = 's3://modis-l2/Tables/MODIS_L2_20202021.parquet'
    modis_tbl = ulmo_io.load_main_table(tbl_20s_file)

    # Grab 2020 and 2021
    if debug:
        embed(header='591 of v4')

    # Evaluate
    modis_tbl = ulmo_evaluate.eval_from_main(modis_tbl)

    # Write 
    assert cat_utils.vet_main_table(modis_tbl)

    if not debug:
        ulmo_io.write_main_table(modis_tbl, tbl_20s_file)


def calc_dt40(opt_path, debug:bool=False, local:bool=False):
    """ Calculate DT40 in all the 96 clear data

    Args:
        opt_path (str): Path to the options file 
        debug (bool, optional): _description_. Defaults to False.
        local (bool, optional): _description_. Defaults to False.
    """
    # Options (for the Table name)
    opt = option_preprocess(ulmo_io.Params(opt_path))

    # Tables
    if not debug:
        tbl_file = 's3://modis-l2/Tables/MODIS_SSL_96clear.parquet'
    else:
        tbl_file = os.path.join(os.getenv('SST_OOD'),
                                'MODIS_L2', 'Tables', 
                                'MODIS_SSL_96clear.parquet')
    modis_tbl = ulmo_io.load_main_table(tbl_file)
    modis_tbl['DT40'] = 0.
    if debug:
        full_file = os.path.join(os.getenv('SST_OOD'),
                                'MODIS_L2', 'Tables', 
                                'MODIS_L2_std.parquet')
    else:
        full_file = 's3://modis-l2/Tables/MODIS_L2_std.parquet'
    full_modis_tbl = ulmo_io.load_main_table(full_file)

    # Fix ULMO crap and more
    print("Fixing the ulmo crap")
    ulmo_pp_idx = modis_tbl.pp_idx.values
    ulmo_pp_type = modis_tbl.pp_type.values
    ulmo_pp_file = modis_tbl.pp_file.values
    mtch = cat_utils.match_ids(modis_tbl.UID, full_modis_tbl.UID, 
                               require_in_match=False) # 2020, 2021
    new = mtch >= 0
    ulmo_pp_idx[new] = full_modis_tbl.pp_idx.values[mtch[new]]
    ulmo_pp_type[new] = full_modis_tbl.pp_type.values[mtch[new]]
    ulmo_pp_file[new] = full_modis_tbl.pp_file.values[mtch[new]]
    modis_tbl['ulmo_pp_idx'] = ulmo_pp_idx
    modis_tbl['ulmo_pp_type'] = ulmo_pp_type
    modis_tbl['ulmo_pp_file'] = ulmo_pp_file
    print("Done..")

    # Fix s3 in 2020
    new_pp_files = []
    for pp_file in modis_tbl.pp_file:
        if 's3' not in pp_file:
            new_pp_files.append('s3://modis-l2/PreProc/'+pp_file)
        else:
            new_pp_files.append(pp_file)
    modis_tbl['pp_file'] = new_pp_files
    
    # Grab the list
    preproc_files = np.unique(modis_tbl.pp_file.values)

    # Loop on files
    for pfile in preproc_files:
        if debug and '2010' not in pfile:
            continue
        basename = os.path.basename(pfile)
        if local:
            basename = os.path.join(os.getenv('SST_OOD'),
                                'MODIS_L2', 'PreProc', basename) 
        else:
            # Download?
            if not os.path.isfile(basename):
                ulmo_io.download_file_from_s3(basename, pfile)

        # Open me
        print(f"Starting on: {basename}")
        f = h5py.File(basename, 'r')

        # Load it all
        DT40(f, modis_tbl, pfile, itype='valid', verbose=debug)
        if 'train' in f.keys():
            DT40(f, modis_tbl, pfile, itype='train', verbose=debug)

        # Close
        f.close()

        # Check
        if debug:
            embed(header='725 of v4')

        # Remove 
        if not debug and not local:
            os.remove(basename)
    # Vet
    assert cat_utils.vet_main_table(modis_tbl, cut_prefix='ulmo_')

    # Save
    if not debug:
        ulmo_io.write_main_table(modis_tbl, opt.tbl_file)
    else:
        embed(header='740 of v4')

    print("All done")

def DT40(f:h5py.File, modis_tbl:pandas.DataFrame, 
<<<<<<< HEAD
         pfile:str, itype:str='train'):
    # Grab the data
=======
         pfile:str, itype:str='train', verbose=False):
    """Calculate DT40 for a given file

    Args:
        f (h5py.File): _description_
        modis_tbl (pandas.DataFrame): _description_
        pfile (str): _description_
        itype (str, optional): _description_. Defaults to 'train'.
    """
>>>>>>> 68a8bf6c
    fields = f[itype][:]
    if verbose:
        print("Calculating T90")
    T_90 = np.percentile(fields[:, 0, 32-20:32+20, 32-20:32+20], 
        90., axis=(1,2))
    if verbose:
        print("Calculating T10")
    T_10 = np.percentile(fields[:, 0, 32-20:32+20, 32-20:32+20], 
        10., axis=(1,2))
    DT_40 = T_90 - T_10
    # Fill
    ppt = 0 if itype == 'valid' else 1
    idx = (modis_tbl.pp_file == pfile) & (modis_tbl.ulmo_pp_type == ppt)
    pp_idx = modis_tbl[idx].ulmo_pp_idx.values
    modis_tbl.loc[idx, 'DT40'] = DT_40[pp_idx]
    return 

def ssl_v4_umap(opt_path:str, debug=False):
    """Run a UMAP analysis on all the MODIS L2 data
    v4 model

    Either 2 or 3 dimensions

    Args:
        model_name: (str) model name 
        ntrain (int, optional): Number of random latent vectors to use to train the UMAP model
        debug (bool, optional): For testing and debuggin 
        ndim (int, optional): Number of dimensions for the embedding
    """
    # Load up the options file
    opt = option_preprocess(ulmo_io.Params(opt_path))

    # Generate v4 Table?
    embed(header='766 of v4')
    modis_tbl = ulmo_io.load_main_table(opt.tbl_file)

    # Base
    base1 = '96clear_v4'

    for subset in ['DT0', 'DT1', 'DT15', 'DT2', 'DT4', 'DT5', 'DTall']:
        # Files
        outfile = os.path.join(
            os.getenv('SST_OOD'), 
            f'MODIS_L2/Tables/MODIS_SSL_{base1}_{subset}.parquet')
        umap_savefile = os.path.join(
            os.getenv('SST_OOD'), 
            f'MODIS_L2/UMAP/MODIS_SSL_{base1}_{subset}_UMAP.pkl')

        # DT cut
        DT_cut = None if subset == 'DTall' else subset

        if debug:
            embed(header='786 of v4')

        # Run
        ssl_umap.umap_subset(modis_tbl.copy(),
                             opt_path, 
                             outfile, 
                             DT_cut=DT_cut, debug=debug, 
                            umap_savefile=umap_savefile,
                            remove=False, CF=False)

def parse_option():
    """
    This is a function used to parse the arguments in the training.
    
    Returns:
        args: (dict) dictionary of the arguments.
    """
    parser = argparse.ArgumentParser("argument for training.")
    parser.add_argument("--opt_path", type=str, 
                        default='opts_ssl_modis_v4.json',
                        help="Path to options file")
    parser.add_argument("--func_flag", type=str, 
                        help="flag of the function to be execute: train,evaluate,umap,umap_ndim3,sub2010,collect")
    parser.add_argument("--model", type=str, 
                        default='2010', help="Short name of the model used [2010,CF]")
    parser.add_argument('--debug', default=False, action='store_true',
                        help='Debug?')
    parser.add_argument('--local', default=False, action='store_true',
                        help='Local?')
    parser.add_argument('--clobber', default=False, action='store_true',
                        help='Clobber existing files')
    parser.add_argument("--outfile", type=str, 
                        help="Path to output file")
    parser.add_argument("--umap_file", type=str, 
                        help="Path to UMAP pickle file for analysis")
    parser.add_argument("--table_file", type=str, 
                        help="Path to Table file")
    parser.add_argument("--ncpu", type=int, help="Number of CPUs")
    parser.add_argument("--years", type=str, help="Years to analyze")
    parser.add_argument("--cf", type=float, 
                        help="Clear fraction (e.g. 96)")
    args = parser.parse_args()
    
    return args

        
if __name__ == "__main__":
    # get the argument of training.
    args = parse_option()
    
    # run the 'main_train()' function.
    if args.func_flag == 'train':
        print("Training Starts.")
        main_train(args.opt_path, debug=args.debug)
        print("Training Ends.")

    # python ssl_modis_v4.py --func_flag extract_new --ncpu 20 --local --years 2020 --debug
    if args.func_flag == 'extract_new':
        ncpu = args.ncpu if args.ncpu is not None else 10
        years = [int(item) for item in args.years.split(',')] if args.years is not None else [2020,2021]
        extract_modis(debug=args.debug, n_cores=ncpu, local=args.local, years=years)

    # python ssl_modis_v4.py --func_flag preproc --debug
    if args.func_flag == 'preproc':
        modis_20s_preproc(debug=args.debug)

    # python ssl_modis_v4.py --func_flag slurp_tables --debug
    if args.func_flag == 'slurp_tables':
        slurp_tables(debug=args.debug)

    # python ssl_modis_v4.py --func_flag cut_96 --debug
    if args.func_flag == 'cut_96':
        cut_96(debug=args.debug)

    # python ssl_modis_v4.py --func_flag ulmo_evaluate --debug
    if args.func_flag == 'ulmo_evaluate':
        modis_ulmo_evaluate(debug=args.debug)

    # python ssl_modis_v4.py --func_flag ssl_evaluate --debug
    if args.func_flag == 'ssl_evaluate':
        main_ssl_evaluate(args.opt_path, debug=args.debug)
        
    # python ssl_modis_v4.py --func_flag DT40 --debug --local
    if args.func_flag == 'DT40':
        calc_dt40(args.opt_path, debug=args.debug, local=args.local)

    # python ssl_modis_v4.py --func_flag umap --debug
    if args.func_flag == 'umap':
        ssl_v4_umap(args.opt_path, debug=args.debug)<|MERGE_RESOLUTION|>--- conflicted
+++ resolved
@@ -740,10 +740,6 @@
     print("All done")
 
 def DT40(f:h5py.File, modis_tbl:pandas.DataFrame, 
-<<<<<<< HEAD
-         pfile:str, itype:str='train'):
-    # Grab the data
-=======
          pfile:str, itype:str='train', verbose=False):
     """Calculate DT40 for a given file
 
@@ -753,7 +749,6 @@
         pfile (str): _description_
         itype (str, optional): _description_. Defaults to 'train'.
     """
->>>>>>> 68a8bf6c
     fields = f[itype][:]
     if verbose:
         print("Calculating T90")
