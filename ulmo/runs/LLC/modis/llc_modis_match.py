""" Module for LLC analysis matched to MODIS"""
import os
import numpy as np

import pandas

from ulmo.llc import extract 
from ulmo.llc import io as llc_io
from ulmo import io as ulmo_io
from ulmo.analysis import evaluate as ulmo_evaluate 
from ulmo.utils import catalog as cat_utils


from astropy import units
from astropy.coordinates import SkyCoord, match_coordinates_sky

from IPython import embed

tbl_test_file = 's3://llc/Tables/test_modis2012.parquet'
tbl_test_noise_file = 's3://llc/Tables/test_noise_modis2012.parquet'
modis_file = 's3://modis-l2/Tables/MODIS_L2_std.parquet'
local_modis_file = '/home/xavier/Projects/Oceanography/AI/OOD/MODIS_L2/Tables/MODIS_L2_std.parquet'


def modis_init_test(field_size=(64,64), CC_max=1e-4, show=False,
                    noise=False, localM=False, localCC=True):
    """Build the main table for ~1 year of MODIS (2012)

    Args:
        field_size (tuple, optional): [description]. Defaults to (64,64).
        CC_max ([type], optional): [description]. Defaults to 1e-4.
        show (bool, optional): [description]. Defaults to False.
        noise (bool, optional): [description]. Defaults to False.
        localM (bool, optional): Load MODIS from local disk. Defaults to False.
    """
    # Load MODIS
    print("Loading MODIS...")
    if localM:
        modisl2_table = ulmo_io.load_main_table(local_modis_file)
    else:
        modisl2_table = ulmo_io.load_main_table(modis_file)

    # Load up CC_mask
    CC_mask = llc_io.load_CC_mask(field_size=field_size, 
                                  local=localCC)
    # Cut
    good_CC = CC_mask.CC_mask.values < CC_max
    good_CC_idx = np.where(good_CC)

    # Build coords
    llc_lon = CC_mask.lon.values[good_CC].flatten()
    llc_lat = CC_mask.lat.values[good_CC].flatten()
    print("Building LLC SkyCoord")
    llc_coord = SkyCoord(llc_lon*units.deg + 180.*units.deg, 
                         llc_lat*units.deg, 
                         frame='galactic')
    del CC_mask                            
    
    # Times
    
    # LLC files
    llc_files = np.array(
        ulmo_io.list_of_bucket_files('llc', prefix='/ThetaUVSalt'))
    times = [os.path.basename(ifile)[8:-3].replace('_',':') for ifile in llc_files]
    llc_dti = pandas.to_datetime(times)

    # Final grid for extractions
    #  This requires ~100Gb of RAM
    llc_grid = np.zeros((len(llc_coord), len(llc_dti)), dtype=bool)

    # Cuts
    y2012 = modisl2_table.pp_file == 's3://modis-l2/PreProc/MODIS_R2019_2012_95clear_128x128_preproc_std.h5'
    in_llc = modisl2_table.datetime < llc_dti.max()
    modis_2012 = modisl2_table.loc[y2012&in_llc].copy()

    # Coords
    modis_coord = SkyCoord(modis_2012.lon.values*units.deg + 180.*units.deg, 
                     modis_2012.lat.values*units.deg, 
                     frame='galactic')

    # Match up
    print("Matching on coords...")
    idx, sep2d, _ = match_coordinates_sky(modis_coord, llc_coord, 
                                          nthneighbor=1)

    # Match in time
    
    # Pivot around 2012
    modis_dt = modis_2012.datetime - pandas.Timestamp('2012-01-01')                                        
    hours = np.round(modis_dt.values / np.timedelta64(1, 'h')).astype(int)
    
    # Round to every 12 hours
    hour_12 = 12*np.round(hours / 12).astype(int)
    # LLC
    llc_hours = np.round((llc_dti-pandas.Timestamp('2012-01-01')).values / np.timedelta64(1, 'h')).astype(int)

    # Finally match!
    mt_t = cat_utils.match_ids(hour_12, llc_hours)#, require_in_match=False)

    # Indexing and Assigning
    assert mt_t.max() < 1000
    tot_idx = idx*1000 + mt_t
    complete = np.zeros(tot_idx.size, dtype=bool)

    # Unique
    uval, uidx = np.unique(tot_idx, return_index=True)

    # Update grid
    llc_grid[idx[uidx], mt_t[uidx]] = True
    complete[uidx] = True

    # HERE IS WHERE WE WOULD DEAL WITH DUPS

    # Table time
    modis_llc = modis_2012.iloc[uidx].copy()

    # Rename
    modis_llc = modis_llc.rename(
        columns=dict(lat='modis_lat', lon='modis_lon', 
                     row='modis_row', col='modis_col',
                     datetime='modis_datetime',
                     filename='modis_filename',
                     UID='modis_UID', LL='modis_LL'))

    # Fill in LLC
    modis_llc['lat'] = llc_lat[idx[uidx]]
    modis_llc['lon'] = llc_lon[idx[uidx]]
    s3_llc_files = np.array(['s3://llc/'+llc_file for llc_file in llc_files])
    modis_llc['pp_file'] = s3_llc_files[mt_t[uidx]]

    modis_llc['row'] = good_CC_idx[0][idx[uidx]] - field_size[0]//2 # Lower left corner
    modis_llc['col'] = good_CC_idx[1][idx[uidx]] - field_size[0]//2 # Lower left corner

    modis_llc['datetime'] = llc_dti[mt_t[uidx]]
    
    # Plot
    if show: 
        # Hide cartopy
        from ulmo.preproc import plotting as pp_plotting
        pp_plotting.plot_extraction(modis_llc, figsize=(9,6))

    # Vet
    assert cat_utils.vet_main_table(modis_llc, cut_prefix='modis_')

    # Write
    if noise:
        outfile = tbl_test_noise_file
    else:
        outfile = tbl_test_file
    ulmo_io.write_main_table(modis_llc, outfile)
    print("All done with test init.")


def modis_extract(test=True, debug_local=False, 
                  noise=False, debug=False):

    # Giddy up (will take a bit of memory!)
    if noise:
        preproc_root='llc_noise' 
    else:
        preproc_root='llc_std' 
    if test:
        if noise:
            tbl_file = tbl_test_noise_file
            root_file = 'LLC_modis2012_test_noise_preproc.h5'
        else:
            tbl_file = tbl_test_file
            root_file = 'LLC_modis2012_test_preproc.h5'
    else:
        raise IOError("Not ready for anything but testing..")
    llc_table = ulmo_io.load_main_table(tbl_file)
    # Rename MODIS columns
    if 'filename' in llc_table.keys() and 'modis_filename' not in llc_table.keys():
        llc_table = llc_table.rename(columns=dict(filename='modis_filename'))

    pp_local_file = 'PreProc/'+root_file
    pp_s3_file = 's3://llc/PreProc/'+root_file
    if not os.path.isdir('PreProc'):
        os.mkdir('PreProc')

    # Run it
    if debug_local:
        pp_s3_file = None  
    llc_table = extract.preproc_for_analysis(llc_table, 
                                 pp_local_file,
                                 preproc_root=preproc_root,
                                 s3_file=pp_s3_file,
                                 dlocal=False,
                                 debug=debug)
    # Vet
    assert cat_utils.vet_main_table(llc_table, cut_prefix='modis_')

    # Final write
    if not debug:
        ulmo_io.write_main_table(llc_table, tbl_file)
    

def modis_evaluate(test=True, noise=False, tbl_file=None, rename=True):

    if tbl_file is None:
        if test:
            tbl_file = tbl_test_noise_file if noise else tbl_test_file
        else:
            raise IOError("Not ready for anything but testing..")
    
    # Load
    llc_table = ulmo_io.load_main_table(tbl_file)

    # Rename
    if rename and 'LL' in llc_table.keys() and 'modis_LL' not in llc_table.keys():
        llc_table = llc_table.rename(
            columns=dict(LL='modis_LL'))

    # Evaluate
    llc_table = ulmo_evaluate.eval_from_main(llc_table)

    # Write 
    assert cat_utils.vet_main_table(llc_table, cut_prefix='modis_')
    ulmo_io.write_main_table(llc_table, tbl_file)

def u_add_velocities():
    # Load
    llc_table = ulmo_io.load_main_table(tbl_file)
    
    # Velocities
    extract.velocity_stats(llc_table)

    # Write 
    ulmo_io.write_main_table(llc_table, tbl_file)

def main(flg):
    if flg== 'all':
        flg= np.sum(np.array([2 ** ii for ii in range(25)]))
    else:
        flg= int(flg)

        # MMT/MMIRS
    if flg & (2**0):
        modis_init_test(show=True)

    if flg & (2**1):
        modis_extract()

    if flg & (2**2):
        modis_evaluate()

    # 2012 + noise
    if flg & (2**3):
        modis_init_test(show=False, noise=True, localCC=False)
        #modis_init_test(show=True, noise=True, localCC=True)#, localM=False)

    if flg & (2**4):
        modis_extract(noise=True, debug=False)

    if flg & (2**5):
        modis_evaluate(noise=True)

    if flg & (2**6):  # Debuggin
        modis_evaluate(tbl_file='s3://llc/Tables/test2_modis2012.parquet')

    if flg & (2**7):  
        modis_evaluate(tbl_file='s3://llc/Tables/ulmo2_test.parquet')
<<<<<<< HEAD

=======
    
    if flg & (2**8):
        modis_evaluate(tbl_file='s3://llc/Tables/LLC_modis_noise2.parquet')

    if flg & (2**9): 
        modis_evaluate(tbl_file='s3://llc/Tables/LLC_modis_noise_track.parquet')
    
    if flg & (2**10):
        modis_evaluate(tbl_file='s3://llc/Tables/LLC_uniform_test.parquet')

    if flg & (2**11): # 2048
        modis_evaluate(tbl_file='s3://llc/Tables/LLC_uniform_viirs_noise.parquet')
>>>>>>> e55c839a

# Command line execution
if __name__ == '__main__':
    import sys

    if len(sys.argv) == 1:
        flg = 0
        #flg += 2 ** 0  # 1 -- Setup coords
        #flg += 2 ** 1  # 2 -- Extract
        #flg += 2 ** 2  # 4 -- Evaluate
        #flg += 2 ** 3  # 8 -- Init test + noise
        #flg += 2 ** 4  # 16 -- Extract + noise
        #flg += 2 ** 5  # 32 -- Evaluate + noise
        #flg += 2 ** 6  # 64 -- Evaluate debug run
<<<<<<< HEAD
        flg += 2 ** 7  # 128 -- Katharina's first noise try
=======
        #flg += 2 ** 7  # 128 -- Katharina's first noise try
        #flg += 2 ** 8  #256 -- Katharina: modis noise avgd
        #flg += 2 ** 9  #512 -- Katharina: modis along track noise
        #flg += 2 ** 10 #1024 -- Katharina: LLc uniformly sampled, no noise (not done)
        flg += 2 ** 11  #2048 -- Katharina: LLC uniform viirs along scan noise




>>>>>>> e55c839a
    else:
        flg = sys.argv[1]

    main(flg)<|MERGE_RESOLUTION|>--- conflicted
+++ resolved
@@ -260,9 +260,6 @@
 
     if flg & (2**7):  
         modis_evaluate(tbl_file='s3://llc/Tables/ulmo2_test.parquet')
-<<<<<<< HEAD
-
-=======
     
     if flg & (2**8):
         modis_evaluate(tbl_file='s3://llc/Tables/LLC_modis_noise2.parquet')
@@ -275,7 +272,6 @@
 
     if flg & (2**11): # 2048
         modis_evaluate(tbl_file='s3://llc/Tables/LLC_uniform_viirs_noise.parquet')
->>>>>>> e55c839a
 
 # Command line execution
 if __name__ == '__main__':
@@ -290,9 +286,6 @@
         #flg += 2 ** 4  # 16 -- Extract + noise
         #flg += 2 ** 5  # 32 -- Evaluate + noise
         #flg += 2 ** 6  # 64 -- Evaluate debug run
-<<<<<<< HEAD
-        flg += 2 ** 7  # 128 -- Katharina's first noise try
-=======
         #flg += 2 ** 7  # 128 -- Katharina's first noise try
         #flg += 2 ** 8  #256 -- Katharina: modis noise avgd
         #flg += 2 ** 9  #512 -- Katharina: modis along track noise
@@ -302,7 +295,6 @@
 
 
 
->>>>>>> e55c839a
     else:
         flg = sys.argv[1]
 
