--- conflicted
+++ resolved
@@ -64,12 +64,8 @@
     return fig, axes
 
 def show_image(img:np.ndarray, cm=None, cbar=True, flipud=True,
-<<<<<<< HEAD
                vmnx=(None,None), show=False, set_aspect=None, clbl=None,
                ax=None):
-=======
-               vmnx=(None,None), show=False, set_aspect=None, clbl=None):
->>>>>>> 958c6aa2
     """Dispay the cutout image
 
     Args:
@@ -81,10 +77,7 @@
         vmnx (tuple, optional): Set vmin, vmax. Defaults to None
         set_aspect (str, optional):
             Passed to ax.set_aspect() if provided
-<<<<<<< HEAD
         ax (matplotlib.Axis, optional): axis to use for the plot
-=======
->>>>>>> 958c6aa2
 
     Returns:
         matplotlib.Axis: axis containing the plot
@@ -93,17 +86,10 @@
         _, cm = load_palette()
     #
     ax = sns.heatmap(np.flipud(img), xticklabels=[], 
-<<<<<<< HEAD
-                     ax=ax, vmin=vmnx[0], vmax=vmnx[1],
-                     yticklabels=[], cmap=cm, cbar=cbar, 
-                     cbar_kws={'label': clbl, 'fontsize': 20})
-    plt.savefig('image', dpi=600)
-=======
                      vmin=vmnx[0], vmax=vmnx[1],
                      yticklabels=[], cmap=cm, cbar=cbar, 
                      cbar_kws={'label': clbl})# 'fontsize': 20})
     #plt.savefig('image', dpi=600)
->>>>>>> 958c6aa2
     
     if show:
         plt.show()
