--- conflicted
+++ resolved
@@ -20,11 +20,7 @@
 setup_keywords['provides'] = [setup_keywords['name']]
 setup_keywords['requires'] = ['Python (>3.7.0)']
 setup_keywords['install_requires'] = [
-<<<<<<< HEAD
-    'xarray', 'h5netcdf', 'torch==1.8.1', 'torchvision', 'seaborn', 'smart-open[s3]==5.1.0', 'pyarrow',
-=======
-    'xarray', 'h5netcdf', 'torch==1.9.0', 'torchvision', 'seaborn', 'smart-open[s3]==4.2.0', 'pyarrow',
->>>>>>> e55c839a
+    'xarray', 'h5netcdf', 'torch==1.9.0', 'torchvision', 'seaborn', 'smart-open[s3]==5.1.0', 'pyarrow',
     'scikit-learn', 'scikit-image', 'tqdm', 'astropy', 'astropy-healpix',
     'healpy', 'cftime', 'bokeh', 'umap-learn', 'llvmlite']
 setup_keywords['zip_safe'] = False
