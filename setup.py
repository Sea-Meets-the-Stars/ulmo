from __future__ import absolute_import, division, print_function

# Standard imports
import sys
import glob, os
from setuptools import setup, find_packages


# Begin setup
setup_keywords = dict()
setup_keywords['name'] = 'ulmo'
setup_keywords['description'] = 'Outlier Detection for Sea-Surface Temperature Maps'
setup_keywords['author'] = 'David M. Reiman et al.'
setup_keywords['author_email'] = 'dreiman@ucsc.edu'
setup_keywords['license'] = 'BSD'
setup_keywords['url'] = 'https://github.com/davidreiman/ulmo'
setup_keywords['version'] = '0.0.dev0'
# Use README.rst as long_description.
setup_keywords['long_description'] = ''
if os.path.exists('README.md'):
    with open('README.md') as readme:
        setup_keywords['long_description'] = readme.read()
setup_keywords['provides'] = [setup_keywords['name']]
setup_keywords['requires'] = ['Python (>3.7.0)']
setup_keywords['install_requires'] = [
    'xarray', 'h5netcdf', 'torch==1.9.0', 'torchvision', 'seaborn', 'smart-open[s3]==4.2.0', 'pyarrow',
    'scikit-learn', 'scikit-image', 'tqdm', 'astropy', 'astropy-healpix',
<<<<<<< HEAD
    'healpy', 'cftime', 'bokeh']
=======
    'healpy', 'cftime', 'bokeh', 'umap-learn']
>>>>>>> e55c839a
setup_keywords['zip_safe'] = False
setup_keywords['use_2to3'] = False
setup_keywords['packages'] = find_packages()
setup_keywords['setup_requires'] = ['pytest-runner']
setup_keywords['tests_require'] = ['pytest']

if os.path.isdir('bin'):
    setup_keywords['scripts'] = [fname for fname in glob.glob(os.path.join('bin', '*'))
                                 if not os.path.basename(fname).endswith('.rst')]

setup(**setup_keywords)<|MERGE_RESOLUTION|>--- conflicted
+++ resolved
@@ -25,11 +25,7 @@
 setup_keywords['install_requires'] = [
     'xarray', 'h5netcdf', 'torch==1.9.0', 'torchvision', 'seaborn', 'smart-open[s3]==4.2.0', 'pyarrow',
     'scikit-learn', 'scikit-image', 'tqdm', 'astropy', 'astropy-healpix',
-<<<<<<< HEAD
-    'healpy', 'cftime', 'bokeh']
-=======
     'healpy', 'cftime', 'bokeh', 'umap-learn']
->>>>>>> e55c839a
 setup_keywords['zip_safe'] = False
 setup_keywords['use_2to3'] = False
 setup_keywords['packages'] = find_packages()
