--- conflicted
+++ resolved
@@ -20,15 +20,10 @@
 setup_keywords['provides'] = [setup_keywords['name']]
 setup_keywords['requires'] = ['Python (>3.8.0)']
 setup_keywords['install_requires'] = [
-<<<<<<< HEAD
-    'xarray', 'h5netcdf', 'torch==1.11.0', 'torchvision', 'seaborn', 'smart-open[s3]', 'pyarrow',
-    'scikit-learn', 'scikit-image>=0.19.1', 'tqdm', 'astropy', 'astropy-healpix',
-=======
     'xarray', 'h5netcdf', 
     'torch==1.11.0',  # This could be an issue..
-    'torchvision', 'seaborn', 'smart-open[s3]==5.1.0', 'pyarrow',
+    'torchvision', 'seaborn', 'smart-open[s3]>5.1.0', 'pyarrow',
     'scikit-learn', 'scikit-image', 'tqdm', 'astropy', 'astropy-healpix',
->>>>>>> 80913e4e
     'healpy', 'cftime', 'bokeh', 'umap-learn', 'llvmlite', 'boto3']
 setup_keywords['zip_safe'] = False
 setup_keywords['use_2to3'] = False
