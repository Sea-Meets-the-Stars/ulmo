--- conflicted
+++ resolved
@@ -23,15 +23,9 @@
 setup_keywords['provides'] = [setup_keywords['name']]
 setup_keywords['requires'] = ['Python (>3.7.0)']
 setup_keywords['install_requires'] = [
-<<<<<<< HEAD
-    'xarray', 'h5netcdf', 'torch', 'seaborn', 'smart-open[s3]', 'pyarrow',
-    'scikit-learn', 'scikit-image', 'tqdm', 'astropy', 'astropy-healpix',
-    'healpy']#, 'cartopy']  
-=======
     'xarray', 'h5netcdf', 'torch==1.8.1', 'torchvision', 'seaborn', 'smart-open[s3]==4.2.0', 'pyarrow',
     'scikit-learn', 'scikit-image', 'tqdm', 'astropy', 'astropy-healpix',
     'cftime', 'bokeh']
->>>>>>> 56f75b45
 setup_keywords['zip_safe'] = False
 setup_keywords['use_2to3'] = False
 setup_keywords['packages'] = find_packages()
